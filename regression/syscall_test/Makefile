# SPDX-License-Identifier: MPL-2.0

# A list of enabled system call test suites from Gvisor.
# Each test suite consists of multiple test cases,
# some of which are disabled by the blocklists.
#
# Please keep the list sorted by name.
TESTS ?= \
	alarm_test \
	chmod_test \
	chown_test \
	fsync_test \
	getdents_test \
	link_test \
	lseek_test \
	mkdir_test \
	open_create_test \
	open_test \
	pty_test \
	read_test \
	rename_test \
	stat_test \
	statfs_test \
	symlink_test \
	sync_test \
	truncate_test \
	uidgid_test \
	unlink_test \
	vdso_clock_gettime_test \
	write_test \
	# The end of the list

MKFILE_PATH := $(abspath $(lastword $(MAKEFILE_LIST)))
CUR_DIR := $(patsubst %/,%,$(dir $(MKFILE_PATH)))
BUILD_DIR ?= $(CUR_DIR)/../build
ifdef ASTER_PREBUILT_SYSCALL_TEST
	BIN_DIR := $(ASTER_PREBUILT_SYSCALL_TEST)
else
	BIN_DIR := $(BUILD_DIR)/syscall_test_bins
	SRC_DIR := $(BUILD_DIR)/gvisor_src
endif
INITRAMFS ?= $(CUR_DIR)/../build/initramfs
TARGET_DIR := $(INITRAMFS)/opt/syscall_test
RUN_BASH := $(CUR_DIR)/run_syscall_test.sh
BLOCK_LIST := $(CUR_DIR)/blocklists
<<<<<<< HEAD
EXFAT_BLOCK_LIST := $(CUR_DIR)/exfat_blocklists
=======
EXFAT_BLOCK_LIST := $(CUR_DIR)/blocklists.exfat
>>>>>>> 512bba01

.PHONY: all
all: $(TESTS)

$(TESTS): $(BIN_DIR) $(TARGET_DIR)
	@cp -f $</$@ $(TARGET_DIR)/tests

ifndef ASTER_PREBUILT_SYSCALL_TEST
$(BIN_DIR): $(SRC_DIR)
	@if ! type bazel > /dev/null; then \
		echo "bazel is not installed, please run $(CUR_DIR)/install_bazel.sh with sudo permission to install it."; \
		exit 1; \
	fi
	@rm -rf $@ && mkdir -p $@
	@cd $(SRC_DIR) && bazel build --test_tag_filters=native //test/syscalls/...
	@cp $(SRC_DIR)/bazel-bin/test/syscalls/linux/*_test $@

$(SRC_DIR):
	@rm -rf $@ && mkdir -p $@
	@cd $@ && git clone -b 20200921.0 https://github.com/asterinas/gvisor.git .
endif

$(TARGET_DIR): $(RUN_BASH) $(BLOCK_LIST) $(EXFAT_BLOCK_LIST)
	@rm -rf $@ && mkdir -p $@
	@# Prepare tests dir for test binaries
	@mkdir $@/tests
	@# Copy blocklists
	@cp -rf $(BLOCK_LIST) $@
<<<<<<< HEAD
	@# Copy Exfat specific blocklists
=======
	@# Copy exFAT specific blocklists
>>>>>>> 512bba01
	@cp -rf $(EXFAT_BLOCK_LIST) $@
	@# Copy bash script
	@cp -f $(RUN_BASH) $@

.PHONY: clean
clean:
	@rm -rf $(TARGET_DIR)<|MERGE_RESOLUTION|>--- conflicted
+++ resolved
@@ -43,11 +43,7 @@
 TARGET_DIR := $(INITRAMFS)/opt/syscall_test
 RUN_BASH := $(CUR_DIR)/run_syscall_test.sh
 BLOCK_LIST := $(CUR_DIR)/blocklists
-<<<<<<< HEAD
-EXFAT_BLOCK_LIST := $(CUR_DIR)/exfat_blocklists
-=======
 EXFAT_BLOCK_LIST := $(CUR_DIR)/blocklists.exfat
->>>>>>> 512bba01
 
 .PHONY: all
 all: $(TESTS)
@@ -76,11 +72,7 @@
 	@mkdir $@/tests
 	@# Copy blocklists
 	@cp -rf $(BLOCK_LIST) $@
-<<<<<<< HEAD
-	@# Copy Exfat specific blocklists
-=======
 	@# Copy exFAT specific blocklists
->>>>>>> 512bba01
 	@cp -rf $(EXFAT_BLOCK_LIST) $@
 	@# Copy bash script
 	@cp -f $(RUN_BASH) $@
