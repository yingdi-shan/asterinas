--- conflicted
+++ resolved
@@ -191,11 +191,7 @@
     fn get_id(&self) -> String {
         let id = self.id_allocator.lock().pop().unwrap() as usize;
         let req = BlockReq {
-<<<<<<< HEAD
-            type_: ReqType::GetID as _,
-=======
             type_: ReqType::GetId as _,
->>>>>>> 512bba01
             reserved: 0,
             sector: 0,
         };
