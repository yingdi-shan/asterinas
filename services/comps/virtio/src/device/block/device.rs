// SPDX-License-Identifier: MPL-2.0

use core::{fmt::Debug, hint::spin_loop, mem::size_of};

<<<<<<< HEAD
use alloc::{boxed::Box, collections::VecDeque, format, string::ToString, sync::Arc, vec::Vec};
=======
use alloc::{boxed::Box, string::ToString, sync::Arc, vec::Vec};
>>>>>>> ab03ef0f
use aster_block::{
    bio::{BioEnqueueError, BioStatus, BioType, SubmittedBio},
    id::Sid,
    request_queue::{BioRequest, BioRequestSingleQueue},
};
use aster_frame::{
    io_mem::IoMem,
    sync::SpinLock,
    trap::TrapFrame,
    vm::{VmAllocOptions, VmFrame, VmIo, VmReader, VmWriter},
};
use aster_util::safe_ptr::SafePtr;
use log::info;
use pod::Pod;

use crate::{
    device::block::{ReqType, RespStatus},
    device::VirtioDeviceError,
    queue::VirtQueue,
    transport::VirtioTransport,
};

use super::{BlockFeatures, VirtioBlockConfig};

#[derive(Debug)]
pub struct BlockDevice {
    device: DeviceInner,
    /// The software staging queue.
    queue: BioRequestSingleQueue,
}

impl BlockDevice {
    /// Creates a new VirtIO-Block driver and registers it.
    pub(crate) fn init(transport: Box<dyn VirtioTransport>) -> Result<(), VirtioDeviceError> {
        let name = transport.get_device_name();

        let block_device = {
            let device = DeviceInner::init(transport)?;
            Self {
                device,
                queue: BioRequestSingleQueue::new(),
            }
        };

        aster_block::register_device(
            super::DEVICE_NAME.to_string() + &name,
            Arc::new(block_device),
        );
        Ok(())
    }

    /// Dequeues a `BioRequest` from the software staging queue and
    /// processes the request.
    ///
    /// TODO: Current read and write operations are still synchronous，
    /// it needs to be modified to use the queue-based asynchronous programming pattern.
    pub fn handle_requests(&self) {
        let request = self.queue.dequeue();
        match request.type_() {
            BioType::Read => self.do_read(&request),
            BioType::Write => self.do_write(&request),
            BioType::Flush | BioType::Discard => todo!(),
        }
    }

    fn do_read(&self, request: &BioRequest) {
        let start_sid = request.sid_range().start;

        let writers = {
            let mut writers = Vec::new();
            for bio in request.bios() {
                for segment in bio.segments() {
                    writers.push(segment.writer());
                }
            }
            writers
        };

        self.device.read(start_sid, writers.as_slice());

        for bio in request.bios() {
            bio.complete(BioStatus::Complete);
        }
    }

    fn do_write(&self, request: &BioRequest) {
        let start_sid = request.sid_range().start;

        let readers = {
            let mut readers = Vec::new();
            for bio in request.bios() {
                for segment in bio.segments() {
                    readers.push(segment.reader());
                }
            }
            readers
        };

        self.device.write(start_sid, readers.as_slice());

        for bio in request.bios() {
            bio.complete(BioStatus::Complete);
        }
    }

    /// Negotiate features for the device specified bits 0~23
    pub(crate) fn negotiate_features(features: u64) -> u64 {
        let feature = BlockFeatures::from_bits(features).unwrap();
        let support_features = BlockFeatures::from_bits(features).unwrap();
        (feature & support_features).bits
    }
}

impl aster_block::BlockDevice for BlockDevice {
    fn enqueue(&self, bio: SubmittedBio) -> Result<(), BioEnqueueError> {
        self.queue.enqueue(bio)
    }

    fn handle_irq(&self) {
        info!("Virtio block device handle irq");
    }
}

#[derive(Debug)]
struct DeviceInner {
    config: SafePtr<VirtioBlockConfig, IoMem>,
    queue: SpinLock<VirtQueue>,
    transport: Box<dyn VirtioTransport>,
    /// Block requests, we use VmFrame to store the requests so that
    /// it can pass to the `add_vm` function
    block_requests: VmFrame,
    /// Block responses, we use VmFrame to store the requests so that
    /// it can pass to the `add_vm` function
    block_responses: VmFrame,
    id_allocator: SpinLock<Vec<u8>>,
}

impl DeviceInner {
    /// Creates and inits the device.
    pub fn init(mut transport: Box<dyn VirtioTransport>) -> Result<Self, VirtioDeviceError> {
        let config = VirtioBlockConfig::new(transport.as_mut());
        let num_queues = transport.num_queues();
        if num_queues != 1 {
            return Err(VirtioDeviceError::QueuesAmountDoNotMatch(num_queues, 1));
        }

        let device_name = format!("{}{}", super::DEVICE_NAME, transport.get_device_name());

        let handle_block_device = move |_: &TrapFrame| {
            aster_block::get_device(device_name.as_str())
                .unwrap()
                .handle_irq();
        };

        let queue = VirtQueue::new(0, 64, transport.as_mut()).expect("create virtqueue failed");
        let mut device = Self {
            config,
            queue: SpinLock::new(queue),
            transport,
            block_requests: VmAllocOptions::new(1).alloc_single().unwrap(),
            block_responses: VmAllocOptions::new(1).alloc_single().unwrap(),
            id_allocator: SpinLock::new((0..64).collect()),
        };

        device
            .transport
            .register_cfg_callback(Box::new(config_space_change))
            .unwrap();

        device
            .transport
            .register_queue_callback(0, Box::new(handle_block_device), false)
            .unwrap();

        fn config_space_change(_: &TrapFrame) {
            info!("Virtio block device config space change");
        }
        device.transport.finish_init();
        Ok(device)
    }

    /// Reads data from the block device, this function is blocking.
    /// FIEME: replace slice with a more secure data structure to use dma mapping.
    pub fn read(&self, sector_id: Sid, buf: &[VmWriter]) {
        // FIXME: Handling cases without id.
        let id = self.id_allocator.lock().pop().unwrap() as usize;
        let req = BlockReq {
            type_: ReqType::In as _,
            reserved: 0,
            sector: sector_id.to_raw(),
        };
        let resp = BlockResp::default();
        self.block_requests
            .write_val(id * size_of::<BlockReq>(), &req)
            .unwrap();
        self.block_responses
            .write_val(id * size_of::<BlockResp>(), &resp)
            .unwrap();
        let req_reader = self
            .block_requests
            .reader()
            .skip(id * size_of::<BlockReq>())
            .limit(size_of::<BlockReq>());
        let resp_writer = self
            .block_responses
            .writer()
            .skip(id * size_of::<BlockResp>())
            .limit(size_of::<BlockResp>());

        let mut outputs: Vec<&VmWriter<'_>> = buf.iter().collect();
        outputs.push(&resp_writer);
        let mut queue = self.queue.lock_irq_disabled();
        let token = queue
            .add_vm(&[&req_reader], outputs.as_slice())
            .expect("add queue failed");
        queue.notify();
        while !queue.can_pop() {
            spin_loop();
        }
        queue.pop_used_with_token(token).expect("pop used failed");
        let resp: BlockResp = self
            .block_responses
            .read_val(id * size_of::<BlockResp>())
            .unwrap();
        self.id_allocator.lock().push(id as u8);
        match RespStatus::try_from(resp.status).unwrap() {
            RespStatus::Ok => {}
            _ => panic!("io error in block device"),
        };
    }

    /// Writes data to the block device, this function is blocking.
    /// FIEME: replace slice with a more secure data structure to use dma mapping.
    pub fn write(&self, sector_id: Sid, buf: &[VmReader]) {
        // FIXME: Handling cases without id.
        let id = self.id_allocator.lock().pop().unwrap() as usize;
        let req = BlockReq {
            type_: ReqType::Out as _,
            reserved: 0,
            sector: sector_id.to_raw(),
        };
        let resp = BlockResp::default();
        self.block_requests
            .write_val(id * size_of::<BlockReq>(), &req)
            .unwrap();
        self.block_responses
            .write_val(id * size_of::<BlockResp>(), &resp)
            .unwrap();
        let req_reader = self
            .block_requests
            .reader()
            .skip(id * size_of::<BlockReq>())
            .limit(size_of::<BlockReq>());
        let resp_writer = self
            .block_responses
            .writer()
            .skip(id * size_of::<BlockResp>())
            .limit(size_of::<BlockResp>());

        let mut queue = self.queue.lock_irq_disabled();
        let mut inputs: Vec<&VmReader<'_>> = buf.iter().collect();
        inputs.insert(0, &req_reader);
        let token = queue
            .add_vm(inputs.as_slice(), &[&resp_writer])
            .expect("add queue failed");
        queue.notify();
        while !queue.can_pop() {
            spin_loop();
        }
        queue.pop_used_with_token(token).expect("pop used failed");
        let resp: BlockResp = self
            .block_responses
            .read_val(id * size_of::<BlockResp>())
            .unwrap();
        self.id_allocator.lock().push(id as u8);
        match RespStatus::try_from(resp.status).unwrap() {
            RespStatus::Ok => {}
            _ => panic!("io error in block device:{:?}", resp.status),
        };
    }
}

#[repr(C)]
#[derive(Debug, Copy, Clone, Pod)]
struct BlockReq {
    pub type_: u32,
    pub reserved: u32,
    pub sector: u64,
}

/// Response of a VirtIOBlock request.
#[repr(C)]
#[derive(Debug, Copy, Clone, Pod)]
struct BlockResp {
    pub status: u8,
}

impl Default for BlockResp {
    fn default() -> Self {
        Self {
            status: RespStatus::_NotReady as _,
        }
    }
}<|MERGE_RESOLUTION|>--- conflicted
+++ resolved
@@ -2,11 +2,8 @@
 
 use core::{fmt::Debug, hint::spin_loop, mem::size_of};
 
-<<<<<<< HEAD
-use alloc::{boxed::Box, collections::VecDeque, format, string::ToString, sync::Arc, vec::Vec};
-=======
-use alloc::{boxed::Box, string::ToString, sync::Arc, vec::Vec};
->>>>>>> ab03ef0f
+use alloc::{boxed::Box, format, string::ToString, sync::Arc, vec::Vec};
+
 use aster_block::{
     bio::{BioEnqueueError, BioStatus, BioType, SubmittedBio},
     id::Sid,
