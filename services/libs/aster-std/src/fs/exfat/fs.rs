--- conflicted
+++ resolved
@@ -131,16 +131,10 @@
     }
 
     pub(super) fn evict_inode(&self, hash: usize) -> Result<()> {
-        error!("evict inode called");
         if let Some(inode) = self.inodes.read().get(&hash).cloned() {
             if inode.is_deleted() {
                 inode.reclaim_space()?;
-<<<<<<< HEAD
-            }
-            else {
-=======
             } else {
->>>>>>> f4ae5e92
                 inode.sync()?;
             }
         }
