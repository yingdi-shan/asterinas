// SPDX-License-Identifier: MPL-2.0

use crate::fs::exfat::dentry::ExfatDentryIterator;
use crate::fs::exfat::fat::ExfatChain;

use super::constants::*;
use super::dentry::{
    Checksum, ExfatDentry, ExfatDentrySet, ExfatFileDentry, ExfatName, DENTRY_SIZE,
};
use super::fat::{ClusterAllocator, ClusterID, ExfatChainPosition, FatChainFlags};
use super::fs::{ExfatMountOptions, EXFAT_ROOT_INO};
use super::utils::{make_hash_index, DosTimestamp};
use crate::events::IoEvents;
use crate::fs::device::Device;
use crate::fs::exfat::fs::ExfatFS;
use crate::fs::utils::DirentVisitor;
use crate::fs::utils::InodeMode;
use crate::fs::utils::IoctlCmd;
use crate::fs::utils::{Inode, InodeType, Metadata, PageCache, PageCacheBackend};
use crate::prelude::*;
use crate::process::signal::Poller;
use crate::vm::vmo::Vmo;
pub(super) use align_ext::AlignExt;
use alloc::string::String;
use aster_block::id::BlockId;
use aster_block::BLOCK_SIZE;
use aster_frame::vm::{VmAllocOptions, VmFrame, VmIo};
use aster_rights::Full;
use core::cmp::Ordering;
use core::time::Duration;

///Inode number
pub type Ino = usize;

bitflags! {
    pub struct FatAttr : u16{
        const READONLY = 0x0001;
        const HIDDEN   = 0x0002;
        const SYSTEM   = 0x0004;
        const VOLUME   = 0x0008;
        const DIRECTORY   = 0x0010;
        ///This file has been touched since the last DOS backup was performed on it.
        const ARCHIVE  = 0x0020;
    }
}

impl FatAttr {
    /* Convert attribute bits and a mask to the UNIX mode. */
    fn make_mode(&self, mount_option: ExfatMountOptions, mode: InodeMode) -> InodeMode {
        let mut ret = mode;
        if self.contains(FatAttr::READONLY) && !self.contains(FatAttr::DIRECTORY) {
            ret.remove(InodeMode::S_IWGRP | InodeMode::S_IWUSR | InodeMode::S_IWOTH);
        }
        if self.contains(FatAttr::DIRECTORY) {
            ret.remove(InodeMode::from_bits_truncate(mount_option.fs_dmask));
        } else {
            ret.remove(InodeMode::from_bits_truncate(mount_option.fs_fmask));
        }
        ret
    }
}

#[derive(Debug)]
pub struct ExfatInode(RwMutex<ExfatInodeInner>);

impl ExfatInode {
    pub(super) fn hash_index(&self) -> usize {
        self.0.read().inode_impl.0.read().hash_index()
    }

    pub(super) fn is_deleted(&self) -> bool {
        self.0.read().inode_impl.0.read().is_deleted
    }

    pub(super) fn reclaim_space(&self) -> Result<()> {
        self.0.write().resize(0)?;
        self.0.write().page_cache.pages().resize(0)
    }

    pub(super) fn build_root_inode(
        fs_weak: Weak<ExfatFS>,
        root_chain: ExfatChain,
    ) -> Result<Arc<ExfatInode>> {
        let sb = fs_weak.upgrade().unwrap().super_block();

        let root_cluster = sb.root_dir;

        let dentry_set_size = 0;

        let attr = FatAttr::DIRECTORY;

        let inode_type = InodeType::Dir;

        let ctime = DosTimestamp::now()?;

        let size = root_chain.num_clusters() as usize * sb.cluster_size as usize;

        let name = ExfatName::new();

        let inode_impl = Arc::new(ExfatInodeImpl(RwMutex::new(ExfatInodeImpl_ {
            ino: EXFAT_ROOT_INO,
            dentry_set_position: ExfatChainPosition::default(),
            dentry_set_size: 0,
            dentry_entry: 0,
            inode_type,
            attr,
            start_chain: root_chain,
            size,
            size_allocated: size,
            atime: ctime,
            mtime: ctime,
            ctime,
            num_sub_inodes: 0,
            num_sub_dirs: 0,
            name,
            is_deleted: false,
            parent_hash: 0,
            fs: fs_weak,
        })));

        let weak_inode_impl = Arc::downgrade(&inode_impl);

        let inode = Arc::new(ExfatInode(RwMutex::new(ExfatInodeInner {
            inode_impl,
            page_cache: PageCache::with_capacity(size, weak_inode_impl).unwrap(),
        })));

        let num_sub_inode_dir = inode.0.read().count_num_sub_inode_and_dir()?;
        inode.0.write().inode_impl.0.write().num_sub_inodes = num_sub_inode_dir.0 as u32;
        inode.0.write().inode_impl.0.write().num_sub_dirs = num_sub_inode_dir.1 as u32;

        Ok(inode)
    }

    fn build_inode_from_dentry_set(
        fs: Arc<ExfatFS>,
        dentry_set: &ExfatDentrySet,
        dentry_set_position: ExfatChainPosition,
        dentry_entry: u32,
        parent_hash: usize,
        ino: Ino,
    ) -> Result<Arc<ExfatInode>> {
        const EXFAT_MIMIMUM_DENTRY: usize = 3;

        if dentry_set.len() < EXFAT_MIMIMUM_DENTRY {
            return_errno_with_message!(Errno::EINVAL, "invalid dentry length")
        }

        let dentry_set_size = dentry_set.len() * DENTRY_SIZE;

        let fs_weak = Arc::downgrade(&fs);

        let file = dentry_set.get_file_dentry();
        let attr = FatAttr::from_bits_truncate(file.attribute);

        let inode_type = if attr.contains(FatAttr::DIRECTORY) {
            InodeType::Dir
        } else {
            InodeType::File
        };

        let ctime = DosTimestamp::new(
            file.create_time,
            file.create_date,
            file.create_time_cs,
            file.create_utc_offset,
        )?;
        let mtime = DosTimestamp::new(
            file.modify_time,
            file.modify_date,
            file.modify_time_cs,
            file.modify_utc_offset,
        )?;
        let atime = DosTimestamp::new(
            file.access_time,
            file.access_date,
            0,
            file.access_utc_offset,
        )?;

        let stream = dentry_set.get_stream_dentry();
        let size = stream.valid_size as usize;
        let size_allocated = stream.size as usize;

        if attr.contains(FatAttr::DIRECTORY) && size != size_allocated {
            return_errno_with_message!(
                Errno::EINVAL,
                "allocated_size and valid_size can only be different for files!"
            )
        }

        let chain_flag = FatChainFlags::from_bits_truncate(stream.flags);
        let start_cluster = stream.start_cluster;
        let num_clusters = size_allocated.align_up(fs.cluster_size()) / fs.cluster_size();

        let start_chain = ExfatChain::new(
            fs_weak.clone(),
            start_cluster,
            Some(num_clusters as u32),
            chain_flag,
        )?;

        let name = dentry_set.get_name(fs.upcase_table())?;
        let inode_impl = Arc::new(ExfatInodeImpl(RwMutex::new(ExfatInodeImpl_ {
            ino,
            dentry_set_position,
            dentry_set_size,
            dentry_entry,
            inode_type,
            attr,
            start_chain,
            size,
            size_allocated,
            atime,
            mtime,
            ctime,
            num_sub_inodes: 0,
            num_sub_dirs: 0,
            name,
            is_deleted: false,
            parent_hash,
            fs: fs_weak,
        })));
        let weak_inode_impl = Arc::downgrade(&inode_impl);

        let inode = Arc::new(ExfatInode(RwMutex::new(ExfatInodeInner {
            inode_impl,
            page_cache: PageCache::with_capacity(size, weak_inode_impl).unwrap(),
        })));

        if matches!(inode_type, InodeType::Dir) {
            let num_sub_inode_dir = inode.0.read().count_num_sub_inode_and_dir()?;
            inode.0.write().inode_impl.0.write().num_sub_inodes = num_sub_inode_dir.0 as u32;
            inode.0.write().inode_impl.0.write().num_sub_dirs = num_sub_inode_dir.1 as u32;
        }

        Ok(inode)
    }

    //The caller of the function should give a unique ino to assign to the inode.
    pub(super) fn read_from_iterator(
        fs: Arc<ExfatFS>,
        dentry_entry: usize,
        chain_pos: ExfatChainPosition,
        file_dentry: &ExfatFileDentry,
        parent_hash: usize,
        iter: &mut ExfatDentryIterator,
        ino: Ino,
    ) -> Result<Arc<Self>> {
        let dentry_set = ExfatDentrySet::read_from_iterator(file_dentry, iter)?;
        Self::build_inode_from_dentry_set(
            fs,
            &dentry_set,
            chain_pos,
            dentry_entry as u32,
            parent_hash,
            ino,
        )
    }

    pub(super) fn sync_inode(&self, fs_guard: &MutexGuard<()>) -> Result<()> {
        self.0.write().sync_inode(fs_guard)?;
        Ok(())
    }
}

/// In-memory rust object that represents a file or folder.
#[derive(Debug)]
pub struct ExfatInodeInner {
    inode_impl: Arc<ExfatInodeImpl>,
    page_cache: PageCache,
}

struct EmptyVistor;
impl DirentVisitor for EmptyVistor {
    fn visit(&mut self, name: &str, ino: u64, type_: InodeType, offset: usize) -> Result<()> {
        Ok(())
    }
}

impl ExfatInodeInner {
    pub fn fs(&self) -> Arc<ExfatFS> {
        self.inode_impl.0.read().fs()
    }

    fn count_num_sub_inode_and_dir(&self) -> Result<(usize, usize)> {
        let impl_ = self.inode_impl.0.read();
        let start_chain = impl_.start_chain.clone();
        let size = impl_.size;

        if !start_chain.is_current_cluster_valid() {
            return Ok((0, 0));
        }

        let iterator = ExfatDentryIterator::new(self.page_cache.pages(), 0, Some(size))?;
        let mut sub_inodes = 0;
        let mut sub_dirs = 0;
        for dentry_result in iterator {
            let dentry = dentry_result?;
            if let ExfatDentry::File(file) = dentry {
                sub_inodes += 1;
                if FatAttr::from_bits_truncate(file.attribute).contains(FatAttr::DIRECTORY) {
                    sub_dirs += 1;
                }
            }
        }
        Ok((sub_inodes, sub_dirs))
    }

    /// Find empty dentry. If not found, expand the clusterchain.
    fn find_empty_dentry(&mut self, num_dentries: usize) -> Result<usize> {
        let fs = self.fs();
        let dentry_iterator = ExfatDentryIterator::new(
            self.page_cache.pages(),
            0,
            Some(self.inode_impl.0.read().size),
        )?;

        let mut contiguous_unused = 0;
        let mut entry_id = 0;

        for dentry_result in dentry_iterator {
            let dentry = dentry_result?;
            match dentry {
                ExfatDentry::UnUsed | ExfatDentry::Deleted(_) => {
                    contiguous_unused += 1;
                }
                _ => {
                    contiguous_unused = 0;
                }
            }
            if contiguous_unused >= num_dentries {
                return Ok(entry_id - (num_dentries - 1));
            }
            entry_id += 1;
        }
        // Empty entries not found, allocate new cluster
        if self.inode_impl.0.read().size >= MAX_EXFAT_DENTRIES as usize * DENTRY_SIZE {
            return_errno!(Errno::ENOSPC)
        }
        let cluster_size = fs.cluster_size();
        let cluster_to_be_allocated =
            (num_dentries * DENTRY_SIZE).align_up(cluster_size) / cluster_size;
        let sync = self.inode_impl.0.read().is_sync();
        self.inode_impl
            .0
            .write()
            .start_chain
            .extend_clusters(cluster_to_be_allocated as u32, sync)?;

        let old_size_allocated = self.inode_impl.0.write().size_allocated;
        let size_allocated = old_size_allocated + cluster_size * cluster_to_be_allocated;
        self.inode_impl.0.write().size_allocated = size_allocated;
        self.inode_impl.0.write().size = size_allocated;

        self.page_cache.pages().resize(size_allocated)?;

        //We need to write unused dentries to page cache
        let buf = vec![0; cluster_to_be_allocated * cluster_size];
        self.page_cache
            .pages()
            .write_bytes(old_size_allocated, &buf)?;
        Ok(entry_id)
    }

    /// Add new dentries. Create a new file or folder.
    fn add_entry(
        &mut self,
        name: &str,
        inode_type: InodeType,
        mode: InodeMode,
    ) -> Result<Arc<ExfatInode>> {
        if name.len() > MAX_NAME_LENGTH {
            return_errno!(Errno::ENAMETOOLONG)
        }
        let fs = self.fs();
        // TODO: remove trailing periods of pathname.
        // Do not allow creation of files with names ending with period(s).

        let name_dentries = (name.len() + EXFAT_FILE_NAME_LEN - 1) / EXFAT_FILE_NAME_LEN;
        let num_dentries = name_dentries + 2; // FILE Entry + Stream Entry + Name Entry
        let entry = self.find_empty_dentry(num_dentries)? as u32;
        let dentry_set = ExfatDentrySet::from(fs.clone(), name, inode_type, mode)?;

        let start_off = entry as usize * DENTRY_SIZE;
        let end_off = (entry as usize + num_dentries) * DENTRY_SIZE;
        self.page_cache
            .pages()
            .write_bytes(start_off, &dentry_set.to_le_bytes())?;

        if self.inode_impl.0.read().is_sync() {
            self.page_cache.pages().decommit(start_off..end_off)?;
        }

        self.inode_impl.0.write().num_sub_inodes += 1;
        if inode_type.is_directory() {
            self.inode_impl.0.write().num_sub_dirs += 1;
        }

        let pos = self
            .inode_impl
            .0
            .write()
            .start_chain
            .walk_to_cluster_at_offset(start_off)?;
        let new_inode = ExfatInode::build_inode_from_dentry_set(
            self.inode_impl.0.read().fs(),
            &dentry_set,
            pos,
            entry,
            self.inode_impl.0.read().hash_index(),
            self.inode_impl.0.read().fs().alloc_inode_number(),
        )?;
        if inode_type.is_directory() && !fs.mount_option().zero_size_dir {
            // We need to resize the directory so that it contains at least 1 cluster if zero_size_dir is not enabled.
            //new_inode.resize(new_size)
        }
        Ok(new_inode)
    }

    /// Read multiple dentry sets from the given position(offset) in this directory.
    /// The number to read is given by dir_cnt.
    /// Return (the new offset after read, the number of sub-inodes read).
    fn read_multiple_dirs(
        &self,
        offset: usize,
        dir_cnt: usize,
        visitor: &mut dyn DirentVisitor,
    ) -> Result<(usize, usize)> {
        let impl_ = self.inode_impl.0.read();
        if !impl_.inode_type.is_directory() {
            return_errno!(Errno::ENOTDIR)
        }
        if dir_cnt == 0 {
            return Ok((offset, 0));
        }

        let fs = self.fs();
        let cluster_size = fs.cluster_size();

        let mut iter = ExfatDentryIterator::new(self.page_cache.pages(), offset, None)?;

        let mut dir_read = 0;
        let mut current_off = offset;

        // We need to skip empty or deleted dentry.
        while dir_read < dir_cnt {
            let dentry_result = iter.next();

            if dentry_result.is_none() {
                return_errno_with_message!(Errno::ENOENT, "inode data not available")
            }

            let dentry = dentry_result.unwrap()?;

            if let ExfatDentry::File(file) = dentry {
                if let Ok(inode) = self.read_single_dir(&file, &mut iter, current_off, visitor) {
                    current_off += inode.0.read().inode_impl.0.read().dentry_set_size;
                    dir_read += 1;
                } else {
                    return Ok((current_off, dir_read));
                }
            } else {
                current_off += DENTRY_SIZE;
            }
        }

        Ok((current_off, dir_read))
    }

    /// Read a dentry set at offset. Return the corresponding inode.
    /// Dirent visitor will extract information from the inode.
    fn read_single_dir(
        &self,
        file_dentry: &ExfatFileDentry,
        iter: &mut ExfatDentryIterator,
        offset: usize,
        visitor: &mut dyn DirentVisitor,
    ) -> Result<Arc<ExfatInode>> {
        let impl_ = self.inode_impl.0.read();
        if !impl_.inode_type.is_directory() {
            return_errno!(Errno::ENOTDIR)
        }
        let fs = self.fs();
        let cluster_size = fs.cluster_size();

        let dentry_position = impl_.start_chain.walk_to_cluster_at_offset(offset)?;

        if let Some(child_inode) = fs.find_opened_inode(make_hash_index(
            dentry_position.0.cluster_id(),
            dentry_position.1 as u32,
        )) {
            // Inode already exists.
            let child_inner = child_inode.0.read();
            let child_impl_ = child_inner.inode_impl.0.read();
            for i in 0..(child_impl_.dentry_set_size / DENTRY_SIZE - 1) {
                let dentry_result = iter.next();
                if dentry_result.is_none() {
                    return_errno_with_message!(Errno::ENOENT, "inode data not available")
                }
                dentry_result.unwrap()?;
            }
            visitor.visit(
                &child_impl_.name.to_string(),
                child_impl_.ino as u64,
                child_impl_.inode_type,
                offset,
            )?;

            Ok(child_inode.clone())
        } else {
            // Otherwise, create a new node and insert it to hash map.
            let ino = fs.alloc_inode_number();
            let child_inode = ExfatInode::read_from_iterator(
                fs.clone(),
                offset / DENTRY_SIZE,
                dentry_position,
                file_dentry,
                impl_.hash_index(),
                iter,
                ino,
            )?;
            let _ = fs.insert_inode(child_inode.clone());
            let child_inner = child_inode.0.read();
            let child_impl_ = child_inner.inode_impl.0.read();
            visitor.visit(
                &child_impl_.name.to_string(),
                ino as u64,
                child_impl_.inode_type,
                offset,
            )?;
            Ok(child_inode.clone())
        }
    }

    /// Look up a target with "name", cur inode represent a dir
    /// Return (target inode, dentries start offset, dentries len)
    /// No inode should hold the write lock.
    fn lookup_by_name(&self, target_name: &str) -> Result<(Arc<ExfatInode>, usize, usize)> {
        let fs = self.fs();
        let impl_ = self.inode_impl.0.read();
        let sub_dir = impl_.num_sub_inodes;
        let mut name_and_offsets: Vec<(String, usize)> = vec![];
<<<<<<< HEAD
        let up_tar = (ExfatName::from_str(target_name, fs.upcase_table())?).to_string();
=======
        let upcase_table = fs.upcase_table();
        let mut up_tar: Vec<u16> = target_name.encode_utf16().collect();
        upcase_table.lock().transform_to_upcase(&mut up_tar)?;
>>>>>>> 4f5362dd

        impl DirentVisitor for Vec<(String, usize)> {
            fn visit(
                &mut self,
                name: &str,
                ino: u64,
                type_: InodeType,
                offset: usize,
            ) -> Result<()> {
                self.push((name.into(), offset));
                Ok(())
            }
        }

        self.read_multiple_dirs(0, sub_dir as usize, &mut name_and_offsets)?;

        for (name, offset) in name_and_offsets {
<<<<<<< HEAD
            if name.eq(&up_tar) {
=======
            let mut up_name: Vec<u16> = name.encode_utf16().collect();
            upcase_table.lock().transform_to_upcase(&mut up_name)?;

            if up_name.eq(&up_tar) {
>>>>>>> 4f5362dd
                let chain_off = impl_.start_chain.walk_to_cluster_at_offset(offset)?;
                let hash = make_hash_index(chain_off.0.cluster_id(), chain_off.1 as u32);
                let inode = fs.find_opened_inode(hash).unwrap();

                let size = inode.0.read().inode_impl.0.read().dentry_set_size;
                return Ok((inode, offset, size));
            }
        }
        return_errno!(Errno::ENOENT)
    }

    fn get_parent_inode(&self) -> Option<Arc<ExfatInode>> {
        //FIXME: What if parent inode is evicted? How can I find it?
        self.fs()
            .find_opened_inode(self.inode_impl.0.read().parent_hash)
    }

    /// Update inode information back to the disk to sync this inode.
    /// Should lock the file system before calling this function.
    fn write_inode(&mut self, sync: bool) -> Result<()> {
        // Root dir should not be updated.
        if self.inode_impl.0.read().ino == EXFAT_ROOT_INO {
            return Ok(());
        }

        // If the inode is already unlinked, there is no need for updating it.
        if !self
            .inode_impl
            .0
            .read()
            .dentry_set_position
            .0
            .is_current_cluster_valid()
        {
            return Ok(());
        }

        let parent = self.get_parent_inode().unwrap_or_else(|| unimplemented!());
        let page_cache = parent.page_cache().unwrap();

        // Need to read the latest dentry set from parent inode.
        let mut dentry_set = ExfatDentrySet::read_from(
            page_cache.dup().unwrap(),
            self.inode_impl.0.read().dentry_entry as usize * DENTRY_SIZE,
        )?;

        let mut file_dentry = dentry_set.get_file_dentry();
        let mut stream_dentry = dentry_set.get_stream_dentry();

        file_dentry.attribute = self.inode_impl.0.read().attr.bits();

        file_dentry.create_utc_offset = self.inode_impl.0.read().ctime.utc_offset;
        file_dentry.create_date = self.inode_impl.0.read().ctime.date;
        file_dentry.create_time = self.inode_impl.0.read().ctime.time;
        file_dentry.create_time_cs = self.inode_impl.0.read().ctime.increament_10ms;

        file_dentry.modify_utc_offset = self.inode_impl.0.read().mtime.utc_offset;
        file_dentry.modify_date = self.inode_impl.0.read().mtime.date;
        file_dentry.modify_time = self.inode_impl.0.read().mtime.time;
        file_dentry.modify_time_cs = self.inode_impl.0.read().mtime.increament_10ms;

        file_dentry.access_utc_offset = self.inode_impl.0.read().atime.utc_offset;
        file_dentry.access_date = self.inode_impl.0.read().atime.date;
        file_dentry.access_time = self.inode_impl.0.read().atime.time;

        if !self
            .inode_impl
            .0
            .read()
            .start_chain
            .is_current_cluster_valid()
        {
            self.inode_impl.0.write().size = 0;
            self.inode_impl.0.write().size_allocated = 0;
        }

        stream_dentry.valid_size = self.inode_impl.0.read().size as u64;
        stream_dentry.size = self.inode_impl.0.read().size_allocated as u64;
        stream_dentry.start_cluster = self.inode_impl.0.read().start_chain.cluster_id();
        stream_dentry.flags = self.inode_impl.0.read().start_chain.flags().bits();

        dentry_set.set_file_dentry(&file_dentry);
        dentry_set.set_stream_dentry(&stream_dentry);
        dentry_set.update_checksum();

        //Update the page cache of parent inode.
        let start_off = self.inode_impl.0.read().dentry_entry as usize * DENTRY_SIZE;
        let bytes = dentry_set.to_le_bytes();

        page_cache.write_bytes(start_off, &bytes)?;
        if sync {
            page_cache.decommit(start_off..start_off + bytes.len())?;
        }

        Ok(())
    }

    /// Resize current inode to new_size.
    /// The file system must be locked before calling.
    fn resize(&mut self, new_size: usize) -> Result<()> {
        let fs = self.fs();
        let cluster_size = fs.cluster_size();
        let num_clusters = self.inode_impl.0.read().num_clusters();

        let new_num_clusters = (new_size.align_up(cluster_size) / cluster_size) as u32;

        let sync = self.inode_impl.0.read().is_sync();

        match new_num_clusters.cmp(&num_clusters) {
            Ordering::Greater => {
                // New clusters should be allocated.
                self.inode_impl
                    .0
                    .write()
                    .start_chain
                    .extend_clusters(new_num_clusters - num_clusters, sync)?;
            }
            Ordering::Less => {
                // Some exist clusters should be truncated.
                self.inode_impl
                    .0
                    .write()
                    .start_chain
                    .remove_clusters_from_tail(num_clusters - new_num_clusters, sync)?;
                if new_size < self.inode_impl.0.read().size {
                    // Valid data is truncated.
                    self.inode_impl.0.write().size = new_size;
                }
            }
            _ => {}
        };
        self.inode_impl.0.write().size_allocated = new_size;

        Ok(())
    }

    /// Lock the file system and call resize
    fn lock_and_resize(&mut self, new_size: usize) -> Result<()> {
        let fs = self.fs();
        let guard = fs.lock();
        self.resize(new_size)
    }

    fn delete_associated_secondary_clusters(&mut self, dentry: &ExfatDentry) -> Result<()> {
        let fs = self.fs();
        let cluster_size = fs.cluster_size();
        let impl_ = self.inode_impl.0.read();
        match dentry {
            ExfatDentry::VendorAlloc(inner) => {
                if !fs.is_valid_cluster(inner.start_cluster) {
                    return Ok(());
                }
                let num_to_free = (inner.size as usize / cluster_size) as u32;
                ExfatChain::new(
                    impl_.fs.clone(),
                    inner.start_cluster,
                    Some(num_to_free),
                    FatChainFlags::ALLOC_POSSIBLE,
                )?
                .remove_clusters_from_tail(num_to_free, impl_.is_sync())?;
            }
            ExfatDentry::GenericSecondary(inner) => {
                if !fs.is_valid_cluster(inner.start_cluster) {
                    return Ok(());
                }
                let num_to_free = (inner.size as usize / cluster_size) as u32;
                ExfatChain::new(
                    impl_.fs.clone(),
                    inner.start_cluster,
                    Some(num_to_free),
                    FatChainFlags::ALLOC_POSSIBLE,
                )?
                .remove_clusters_from_tail(num_to_free, impl_.is_sync())?;
            }
            _ => {}
        };
        Ok(())
    }

    // Delete dentry set for current directory.
    fn delete_dentry_set(&mut self, offset: usize, len: usize) -> Result<()> {
        let fs = self.fs();
        let mut buf = vec![0; len];
        self.page_cache.pages().read_bytes(offset, &mut buf)?;

        let num_dentry = len / DENTRY_SIZE;

        let cluster_size = fs.cluster_size();
        for i in 0..num_dentry {
            let buf_offset = DENTRY_SIZE * i;
            // Delete cluster chain if needed
            let dentry = ExfatDentry::try_from(&buf[buf_offset..buf_offset + DENTRY_SIZE])?;
            self.delete_associated_secondary_clusters(&dentry)?;
            // Mark this dentry deleted
            buf[buf_offset] &= 0x7F;
        }

        self.page_cache.pages().write_bytes(offset, &buf)?;
        if self.inode_impl.0.read().is_sync() {
            self.page_cache
                .pages()
                .decommit(offset..offset + buf.len())?;
        }

        // FIXME: We must make sure that there are no spare tailing clusters in a directory.
        Ok(())
    }

    fn free_all_clusters(&mut self) -> Result<()> {
        let is_sync = self.inode_impl.0.read().is_sync();
        let num_clusters = self.inode_impl.0.read().num_clusters();
        self.inode_impl
            .0
            .write()
            .start_chain
            .remove_clusters_from_tail(num_clusters, is_sync)
    }

    fn sync_inode(&mut self, fs_guard: &MutexGuard<()>) -> Result<()> {
        self.page_cache
            .evict_range(0..self.inode_impl.0.read().size)?;

        self.fs().bitmap().lock().sync()?;

        self.write_inode(true)?;

        Ok(())
    }
}

#[derive(Debug)]
pub struct ExfatInodeImpl_ {
    /// Inode number
    ino: Ino,
    /// Dentry set position in its parent directory
    dentry_set_position: ExfatChainPosition,
    /// Dentry set size in bytes
    dentry_set_size: usize,
    /// The entry number of the dentry
    dentry_entry: u32,
    /// Inode type, File or Dir
    inode_type: InodeType,

    attr: FatAttr,

    /// Start position on disk, this is undefined if the allocated size is 0
    start_chain: ExfatChain,

    /// Valid size of the file
    size: usize,
    /// Allocated size, for directory, size is always equal to size_allocated.
    size_allocated: usize,

    /// Access time, updated after reading
    atime: DosTimestamp,
    /// Modification time, updated only on write
    mtime: DosTimestamp,
    /// Creation time.
    ctime: DosTimestamp,

    /// Number of sub inodes
    num_sub_inodes: u32,
    /// Number of sub inodes
    num_sub_dirs: u32,

    /// ExFAT uses UTF-16 encoding, rust use utf-8 for string processing.
    name: ExfatName,

    /// Flag for whether the file is deleted. (only valid for files)
    is_deleted: bool,

    //The hash of parent inode.
    parent_hash: usize,

    /// A pointer to exFAT fs
    fs: Weak<ExfatFS>,
}

#[derive(Debug)]
struct ExfatInodeImpl(RwMutex<ExfatInodeImpl_>);

impl PageCacheBackend for ExfatInodeImpl {
    fn read_page(&self, idx: usize, frame: &VmFrame) -> Result<()> {
        let impl_ = self.0.read();
        if impl_.size < idx * PAGE_SIZE {
            return_errno_with_message!(Errno::EINVAL, "Invalid read size")
        }
        let sector_id = impl_.get_sector_id(idx * PAGE_SIZE / impl_.fs().sector_size())?;
        impl_.fs().block_device().read_block_sync(
            BlockId::from_offset(sector_id * impl_.fs().sector_size()),
            frame,
        )?;
        Ok(())
    }
    //What if block_size is not equal to page size?
    fn write_page(&self, idx: usize, frame: &VmFrame) -> Result<()> {
        let impl_ = self.0.read();
        let sector_size = impl_.fs().sector_size();

        let sector_id = impl_.get_sector_id(idx * PAGE_SIZE / impl_.fs().sector_size())?;
        //FIXME: We may need to truncate the file if write_block fails?
        impl_.fs().block_device().write_block_sync(
            BlockId::from_offset(sector_id * impl_.fs().sector_size()),
            frame,
        )?;
        Ok(())
    }
    fn npages(&self) -> usize {
        self.0.read().size_allocated.align_up(PAGE_SIZE) / PAGE_SIZE
    }
}

impl ExfatInodeImpl_ {
    pub fn fs(&self) -> Arc<ExfatFS> {
        self.fs.upgrade().unwrap()
    }

    /// The hash_value to index inode. This should be unique in the whole fs.
    /// Currently use dentry set physical position as hash value except for root(0).
    pub fn hash_index(&self) -> usize {
        if self.ino == EXFAT_ROOT_INO {
            return ROOT_INODE_HASH;
        }

        make_hash_index(
            self.dentry_set_position.0.cluster_id(),
            self.dentry_set_position.1 as u32,
        )
    }

    pub fn make_mode(&self) -> InodeMode {
        self.attr
            .make_mode(self.fs().mount_option(), InodeMode::all())
    }

    /// Get the physical cluster id from the logical cluster id in the inode.
    fn get_physical_cluster(&self, logical: ClusterID) -> Result<ClusterID> {
        let chain = self.start_chain.walk(logical)?;
        Ok(chain.cluster_id())
    }

    /// Allocated clusters number
    fn num_clusters(&self) -> u32 {
        self.start_chain.num_clusters()
    }

    /// Get the cluster id from the logical cluster id in the inode. If cluster not exist, allocate a new one.
    /// exFAT do not support holes in the file, so new clusters need to be allocated.
    /// The file system must be locked before calling.
    fn get_or_allocate_cluster(&mut self, logical: ClusterID, sync: bool) -> Result<ClusterID> {
        let num_clusters = self.num_clusters();
        if logical >= num_clusters {
            self.start_chain
                .extend_clusters(logical - num_clusters, sync)?;
        }

        self.get_physical_cluster(logical)
    }

    /// Get physical sector id from logical sector id.
    /// Similar to get_physical_cluster
    fn get_sector_id(&self, sector_id: usize) -> Result<usize> {
        let chain_offset = self
            .start_chain
            .walk_to_cluster_at_offset(sector_id * self.fs().sector_size())?;

        let sect_per_cluster = self.fs().super_block().sect_per_cluster as usize;
        let cluster_id = sector_id / sect_per_cluster;
        let cluster = self.get_physical_cluster((sector_id / sect_per_cluster) as ClusterID)?;

        let sec_offset = sector_id % (self.fs().super_block().sect_per_cluster as usize);
        Ok(self.fs().cluster_to_off(cluster) / self.fs().sector_size() + sec_offset)
    }

    /// Get the physical sector id from the logical sector id in the inode. If corresponding cluster not exist, allocate a new one.
    /// Similar to get_or_allocate_cluster.
    /// This function will lock the file system.
    fn lock_and_get_or_allocate_sector_id(
        &mut self,
        sector_id: usize,
        alloc_page: bool,
    ) -> Result<usize> {
        let binding = self.fs();
        let guard = binding.lock();

        let sector_size = self.fs().sector_size();

        let sector_per_page = PAGE_SIZE / sector_size;
        let mut sector_end = sector_id;
        if alloc_page {
            sector_end = sector_id.align_up(sector_per_page);
        }

        let last_sector = self.size_allocated / sector_size;

        let sync = self.is_sync();
        // Get or allocate corresponding cluster.
        // Cluster size must be larger than page_size.
        let cluster = self.get_or_allocate_cluster(
            sector_end as u32 / self.fs().super_block().sect_per_cluster,
            sync,
        )?;

        let sec_offset = sector_id % (self.fs().super_block().sect_per_cluster as usize);

        Ok(self.fs().cluster_to_off(cluster) / sector_size + sec_offset)
    }

    fn is_sync(&self) -> bool {
        false
        //true
        //TODO:Judge whether sync is necessary.
    }

    /// Only valid for directory, check if the dir is empty
    fn is_empty_dir(&self) -> Result<bool> {
        if !self.inode_type.is_directory() {
            return_errno!(Errno::ENOTDIR)
        }
        Ok(self.num_sub_inodes == 0)
    }

    /// Copy metadata from the given inode.
    fn copy_metadata_from(&mut self, inode: Arc<ExfatInode>) {
        let inner = inode.0.read();
        let impl_ = inner.inode_impl.0.read();
        self.dentry_set_position = impl_.dentry_set_position.clone();
        self.dentry_set_size = impl_.dentry_set_size;
        self.dentry_entry = impl_.dentry_entry;
        self.atime = impl_.atime;
        self.ctime = impl_.ctime;
        self.mtime = impl_.mtime;
<<<<<<< HEAD
        self.name = impl_.name.clone();
=======
        self.name = ExfatName::from_str(&impl_.name.to_string()).unwrap();
>>>>>>> 4f5362dd
        self.is_deleted = impl_.is_deleted;
        self.parent_hash = impl_.parent_hash;
    }

    fn set_atime(&mut self, time: DosTimestamp) {
        self.atime = time;
    }

    fn set_atime_and_mtime(&mut self, time: DosTimestamp) {
        self.atime = time;
        self.mtime = time;
    }
}

fn is_block_aligned(off: usize) -> bool {
    off % PAGE_SIZE == 0
}

impl Inode for ExfatInode {
    fn ino(&self) -> u64 {
        self.0.read().inode_impl.0.read().ino as u64
    }

    fn len(&self) -> usize {
        self.0.read().inode_impl.0.read().size
    }

    fn resize(&self, new_size: usize) -> Result<()> {
        let mut inner = self.0.write();

        //We must resize the inode before resizing the pagecache, to avoid the flush of extra dirty pages.
        inner.lock_and_resize(new_size)?;

        //The size of page_cache should be synced to inode_size instead of inode_size_allocated.
        if new_size < inner.inode_impl.0.read().size {
            inner.page_cache.pages().resize(new_size)?
        }

        // Sync this inode since size has changed.
        if inner.inode_impl.0.read().is_sync() {
            inner.write_inode(true)?;
        }

        Ok(())
    }

    fn metadata(&self) -> crate::fs::utils::Metadata {
        let inner = self.0.read();
        let impl_ = inner.inode_impl.0.read();
        let blk_size = inner.fs().super_block().sector_size as usize;

        let nlinks = if impl_.inode_type.is_directory() {
            (impl_.num_sub_dirs + 2) as usize
        } else {
            1
        };

        Metadata {
            dev: 0,
            ino: impl_.ino,
            size: impl_.size,
            blk_size,
            blocks: (impl_.size + blk_size - 1) / blk_size,
            atime: impl_.atime.as_duration().unwrap_or_default(),
            mtime: impl_.mtime.as_duration().unwrap_or_default(),
            ctime: impl_.ctime.as_duration().unwrap_or_default(),
            type_: impl_.inode_type,
            mode: impl_.make_mode(),
            nlinks,
            uid: inner.fs().mount_option().fs_uid,
            gid: inner.fs().mount_option().fs_gid,
            //real device
            rdev: 0,
        }
    }

    fn type_(&self) -> InodeType {
        self.0.read().inode_impl.0.read().inode_type
    }

    fn mode(&self) -> InodeMode {
        self.0.read().inode_impl.0.read().make_mode()
    }

    fn set_mode(&self, mode: InodeMode) {
        //Pass through
    }

    fn atime(&self) -> Duration {
        self.0
            .read()
            .inode_impl
            .0
            .read()
            .atime
            .as_duration()
            .unwrap_or_default()
    }

    fn set_atime(&self, time: Duration) {
        self.0.write().inode_impl.0.write().atime =
            DosTimestamp::from_duration(time).unwrap_or_default();
    }

    fn mtime(&self) -> Duration {
        self.0
            .read()
            .inode_impl
            .0
            .read()
            .mtime
            .as_duration()
            .unwrap_or_default()
    }

    fn set_mtime(&self, time: Duration) {
        self.0.write().inode_impl.0.write().mtime =
            DosTimestamp::from_duration(time).unwrap_or_default();
    }

    fn fs(&self) -> alloc::sync::Arc<dyn crate::fs::utils::FileSystem> {
        self.0.read().fs()
    }

    fn page_cache(&self) -> Option<Vmo<Full>> {
        Some(self.0.read().page_cache.pages())
    }

    fn read_at(&self, offset: usize, buf: &mut [u8]) -> Result<usize> {
        let inner = self.0.read();
        if inner.inode_impl.0.read().inode_type.is_directory() {
            return_errno!(Errno::EISDIR)
        }
        let (read_off, read_len) = {
            let file_size = inner.inode_impl.0.read().size;
            let start = file_size.min(offset);
            let end = file_size.min(offset + buf.len());
            (start, end - start)
        };
        inner
            .page_cache
            .pages()
            .read_bytes(read_off, &mut buf[..read_len])?;

        inner.inode_impl.0.write().set_atime(DosTimestamp::now()?);
        Ok(read_len)
    }

    // The offset and the length of buffer must be multiples of the block size.
    fn read_direct_at(&self, offset: usize, buf: &mut [u8]) -> Result<usize> {
        let inner = self.0.read();
        if inner.inode_impl.0.read().inode_type.is_directory() {
            return_errno!(Errno::EISDIR)
        }
        if !is_block_aligned(offset) || !is_block_aligned(buf.len()) {
            return_errno_with_message!(Errno::EINVAL, "not block-aligned");
        }

        let sector_size = inner.fs().sector_size();

        let (read_off, read_len) = {
            let file_size = inner.inode_impl.0.read().size;
            let start = file_size.min(offset).align_down(sector_size);
            let end = file_size.min(offset + buf.len()).align_down(sector_size);
            (start, end - start)
        };

        inner
            .page_cache
            .pages()
            .decommit(read_off..read_off + read_len)?;

        let mut buf_offset = 0;
        let frame = VmAllocOptions::new(1).uninit(true).alloc_single().unwrap();

        for bid in BlockId::from_offset(read_off)..BlockId::from_offset(read_off + read_len) {
            //TODO: performance needs to be improved.
            let frame = VmAllocOptions::new(1).uninit(true).alloc_single().unwrap();
            inner.fs().block_device().read_block_sync(bid, &frame)?;

            frame.read_bytes(0, &mut buf[buf_offset..buf_offset + BLOCK_SIZE])?;
            buf_offset += BLOCK_SIZE;
        }

        inner.inode_impl.0.write().set_atime(DosTimestamp::now()?);
        Ok(read_len)
    }

    fn write_at(&self, offset: usize, buf: &[u8]) -> Result<usize> {
        //We need to obtain the lock to resize the file.
        {
            let mut inner = self.0.write();
            if inner.inode_impl.0.read().inode_type.is_directory() {
                return_errno!(Errno::EISDIR)
            }

            let file_size = inner.inode_impl.0.read().size;
            let file_allocated_size = inner.inode_impl.0.read().size_allocated;
            let new_size = offset + buf.len();

            if new_size > file_size {
                if new_size > file_allocated_size {
                    inner.lock_and_resize(new_size)?;
                }
                inner.page_cache.pages().resize(new_size)?;

                inner.inode_impl.0.write().size = new_size;
            }
        }

        //Lock released here.

        self.0.read().page_cache.pages().write_bytes(offset, buf)?;

        self.0
            .read()
            .inode_impl
            .0
            .write()
            .set_atime_and_mtime(DosTimestamp::now()?);

        if self.0.read().inode_impl.0.read().is_sync() {
            self.0
                .read()
                .page_cache
                .pages()
                .decommit(offset..offset + buf.len())?;

            self.0.write().write_inode(true)?;
        }

        Ok(buf.len())
    }

    fn write_direct_at(&self, offset: usize, buf: &[u8]) -> Result<usize> {
        let mut inner = self.0.write();
        if inner.inode_impl.0.read().inode_type.is_directory() {
            return_errno!(Errno::EISDIR)
        }
        if !is_block_aligned(offset) || !is_block_aligned(buf.len()) {
            return_errno_with_message!(Errno::EINVAL, "not block-aligned");
        }

        let file_size = inner.inode_impl.0.read().size;
        let file_allocated_size = inner.inode_impl.0.read().size_allocated;
        let end_offset = offset + buf.len();

        let start = offset.min(file_size);
        let end = end_offset.min(file_size);
        inner.page_cache.pages().decommit(start..end)?;

        if end_offset > file_size {
            if end_offset > file_allocated_size {
                inner.lock_and_resize(end_offset)?;
            }
            inner.page_cache.pages().resize(end_offset)?;

            inner.inode_impl.0.write().size = end_offset;

            // Sync this inode since size has changed.
            inner.write_inode(true)?;
        }

        //TODO: We need to write 0 to extented space.

        let mut buf_offset = 0;
        for bid in BlockId::from_offset(offset)..BlockId::from_offset(end_offset) {
            let frame = {
                let frame = VmAllocOptions::new(1).uninit(true).alloc_single().unwrap();
                frame.write_bytes(0, &buf[buf_offset..buf_offset + BLOCK_SIZE])?;
                frame
            };
            inner.fs().block_device().write_block_sync(bid, &frame)?;
            buf_offset += BLOCK_SIZE;
        }

        inner
            .inode_impl
            .0
            .write()
            .set_atime_and_mtime(DosTimestamp::now()?);
        Ok(buf_offset)
    }

    fn create(&self, name: &str, type_: InodeType, mode: InodeMode) -> Result<Arc<dyn Inode>> {
        let mut inner = self.0.write();
        if !inner.inode_impl.0.read().inode_type.is_directory() {
            return_errno!(Errno::ENOTDIR)
        }
        if name.len() > MAX_NAME_LENGTH {
            return_errno!(Errno::ENAMETOOLONG)
        }

        let fs = inner.fs();
        let guard = fs.lock();

        if inner.lookup_by_name(name).is_ok() {
            return_errno!(Errno::EEXIST)
        }
        let result = inner.add_entry(name, type_, mode)?;
        let _ = fs.insert_inode(result.clone());

        inner
            .inode_impl
            .0
            .write()
            .set_atime_and_mtime(DosTimestamp::now()?);

        if inner.inode_impl.0.read().is_sync() {
            inner.sync_inode(&guard)?;
        }

        Ok(result)
    }

    fn mknod(&self, name: &str, mode: InodeMode, dev: Arc<dyn Device>) -> Result<Arc<dyn Inode>> {
        return_errno_with_message!(Errno::EINVAL, "unsupported operation")
    }

    fn readdir_at(&self, dir_cnt: usize, visitor: &mut dyn DirentVisitor) -> Result<usize> {
        let inner = self.0.read();
        let num_sub_inodes = inner.inode_impl.0.read().num_sub_inodes;

        if dir_cnt >= (num_sub_inodes + 2) as usize {
            return Ok(0);
        }

        let mut empty_visitor = EmptyVistor;

        let fs = inner.fs();
        let guard = fs.lock();

        let mut dir_read = 0usize;

        if dir_cnt == 0
            && visitor
                .visit(
                    ".",
                    inner.inode_impl.0.read().ino as u64,
                    inner.inode_impl.0.read().inode_type,
                    0xFFFFFFFFFFFFFFFEusize,
                )
                .is_ok()
        {
            dir_read += 1;
        }

        if dir_cnt <= 1 {
            let parent_inode = inner.get_parent_inode().unwrap();
            let ino = parent_inode.0.read().inode_impl.0.read().ino as u64;
            let type_ = parent_inode.0.read().inode_impl.0.read().inode_type;
            if visitor
                .visit("..", ino, type_, 0xFFFFFFFFFFFFFFFFusize)
                .is_ok()
            {
                dir_read += 1;
            }
        }

        let dir_to_skip = if dir_cnt >= 2 { dir_cnt - 2 } else { 0 };

        //Skip previous directories.
        let (off, _) = inner.read_multiple_dirs(0, dir_to_skip, &mut empty_visitor)?;
        let (_, read) =
            inner.read_multiple_dirs(off, num_sub_inodes as usize - dir_to_skip, visitor)?;
        dir_read += read;

        inner.inode_impl.0.write().set_atime(DosTimestamp::now()?);

        Ok(dir_read)
    }

    fn link(&self, old: &Arc<dyn Inode>, name: &str) -> Result<()> {
        return_errno_with_message!(Errno::EINVAL, "unsupported operation")
    }

    fn unlink(&self, name: &str) -> Result<()> {
        if !self.0.read().inode_impl.0.read().inode_type.is_directory() {
            return_errno!(Errno::ENOTDIR)
        }
        if name.len() > MAX_NAME_LENGTH {
            return_errno!(Errno::ENAMETOOLONG)
        }
        if name == "." || name == ".." {
            return_errno!(Errno::EISDIR)
        }

        let is_sync = self.0.read().inode_impl.0.read().is_sync();

        let fs = self.0.read().fs();
        let guard = fs.lock();

        let (inode, offset, len) = self.0.read().lookup_by_name(name)?;
        if inode.type_() != InodeType::File {
            return_errno!(Errno::EISDIR)
        }

        //FIXME: We should not remove the content of this file if the file is opened.
        //FIXME: When should I reclaim the space?
        // inode.0.write().resize(0)?;
        // inode.0.write().page_cache.pages().resize(0)?;
        self.0.write().inode_impl.0.write().is_deleted = true;

        self.0.write().delete_dentry_set(offset, len)?;
        self.0.write().inode_impl.0.write().num_sub_inodes -= 1;

        let dentry_position = self
            .0
            .read()
            .inode_impl
            .0
            .read()
            .start_chain
            .walk_to_cluster_at_offset(offset)?;

        //FIXME: When should I remove the inode?
        fs.remove_inode(make_hash_index(
            dentry_position.0.cluster_id(),
            dentry_position.1 as u32,
        ));

        self.0
            .read()
            .inode_impl
            .0
            .write()
            .set_atime_and_mtime(DosTimestamp::now()?);

        if self.0.read().inode_impl.0.read().is_sync() {
            self.0.write().sync_inode(&guard)?;
        }

        Ok(())
    }

    fn rmdir(&self, name: &str) -> Result<()> {
        if !self.0.read().inode_impl.0.read().inode_type.is_directory() {
            return_errno!(Errno::ENOTDIR)
        }
        if name == "." {
            return_errno_with_message!(Errno::EINVAL, "rmdir on .")
        }
        if name == ".." {
            return_errno_with_message!(Errno::ENOTEMPTY, "rmdir on ..")
        }
        if name.len() > MAX_NAME_LENGTH {
            return_errno!(Errno::ENAMETOOLONG)
        }

        let fs = self.0.read().fs();
        let guard = fs.lock();

        let (inode, offset, len) = self.0.read().lookup_by_name(name)?;
        if inode.type_() != InodeType::Dir {
            return_errno!(Errno::ENOTDIR)
        } else if !inode.0.read().inode_impl.0.read().is_empty_dir()? {
            // check if directory to be deleted is empty
            return_errno!(Errno::ENOTEMPTY)
        }

        inode.0.write().resize(0)?;
        inode.0.write().page_cache.pages().resize(0)?;

        self.0.write().delete_dentry_set(offset, len)?;
        self.0.write().inode_impl.0.write().num_sub_inodes -= 1;
        self.0.write().inode_impl.0.write().num_sub_dirs -= 1;

        let dentry_position = self
            .0
            .read()
            .inode_impl
            .0
            .read()
            .start_chain
            .walk_to_cluster_at_offset(offset)?;

        fs.remove_inode(make_hash_index(
            dentry_position.0.cluster_id(),
            dentry_position.1 as u32,
        ));

        self.0
            .read()
            .inode_impl
            .0
            .write()
            .set_atime_and_mtime(DosTimestamp::now()?);

        if self.0.read().inode_impl.0.read().is_sync() {
            self.0.write().sync_inode(&guard)?;
        }

        Ok(())
    }

    fn lookup(&self, name: &str) -> Result<Arc<dyn Inode>> {
        //FIXME: Readdir should be immutable instead of mutable, but there will be no performance issues due to the global fs lock.
        let inner = self.0.read();
        if !inner.inode_impl.0.read().inode_type.is_directory() {
            return_errno!(Errno::ENOTDIR)
        }

        if name.len() > MAX_NAME_LENGTH {
            return_errno!(Errno::ENAMETOOLONG)
        }

        let fs = inner.fs();
        let guard = fs.lock();

        let (inode, _, _) = inner.lookup_by_name(name)?;

        inner.inode_impl.0.write().set_atime(DosTimestamp::now()?);
        Ok(inode)
    }

    fn rename(&self, old_name: &str, target: &Arc<dyn Inode>, new_name: &str) -> Result<()> {
        if old_name == "." || old_name == ".." || new_name == "." || new_name == ".." {
            return_errno!(Errno::EISDIR);
        }
        if old_name.len() > MAX_NAME_LENGTH || new_name.len() > MAX_NAME_LENGTH {
            return_errno!(Errno::ENAMETOOLONG)
        }

        let Some(target_) = target.downcast_ref::<ExfatInode>() else {
            return_errno_with_message!(Errno::EINVAL, "not an exfat inode")
        };

        let fs = self.0.read().fs();
        let guard = fs.lock();

        //There will be no deadlocks since the whole fs is locked.

        if !self.0.read().inode_impl.0.read().inode_type.is_directory()
            || !target_
                .0
                .read()
                .inode_impl
                .0
                .read()
                .inode_type
                .is_directory()
        {
            return_errno!(Errno::ENOTDIR)
        }

        // rename something to itself, return success directly
        let up_old_name = (ExfatName::from_str(old_name, fs.upcase_table())?).to_string();
        let up_new_name = (ExfatName::from_str(new_name, fs.upcase_table())?).to_string();
        if self.0.read().inode_impl.0.read().ino == target_.0.read().inode_impl.0.read().ino
            && up_old_name.eq(&up_new_name)
        {
            // need modify times?
            return Ok(());
        }

        // read 'old_name' file or dir and its dentries
        let (old_inode, old_offset, old_len) = self.0.read().lookup_by_name(old_name)?;

        let lookup_exist_result = target_.0.read().lookup_by_name(new_name);
        if let Ok((ref exist_inode, exist_offset, exist_len)) = lookup_exist_result {
            // check for two corner cases here
            // if 'old_name' represents a directory, the exist 'new_name' must represents a empty directory.
            if old_inode
                .0
                .write()
                .inode_impl
                .0
                .read()
                .inode_type
                .is_directory()
                && !exist_inode.0.read().inode_impl.0.read().is_empty_dir()?
            {
                return_errno!(Errno::ENOTEMPTY)
            }
            // if 'old_name' represents a file, the exist 'new_name' must also represents a file.
            if old_inode
                .0
                .write()
                .inode_impl
                .0
                .read()
                .inode_type
                .is_reguler_file()
                && exist_inode
                    .0
                    .read()
                    .inode_impl
                    .0
                    .read()
                    .inode_type
                    .is_directory()
            {
                return_errno!(Errno::EISDIR)
            }
        }

        // copy the dentries
        let new_inode =
            target_
                .0
                .write()
                .add_entry(new_name, old_inode.type_(), old_inode.mode())?;

        // evict old_inode
        fs.remove_inode(old_inode.0.write().inode_impl.0.write().hash_index());
        // update metadata
        old_inode
            .0
            .write()
            .inode_impl
            .0
            .write()
            .copy_metadata_from(new_inode);

        // update its children's parent_hash for a directory
        if old_inode
            .0
            .read()
            .inode_impl
            .0
            .read()
            .inode_type
            .is_directory()
        {
            let new_parent_hash = old_inode.hash_index();
            let sub_dir = old_inode.0.read().inode_impl.0.read().num_sub_inodes;
            let mut child_offsets: Vec<usize> = vec![];
            impl DirentVisitor for Vec<usize> {
                fn visit(
                    &mut self,
                    name: &str,
                    ino: u64,
                    type_: InodeType,
                    offset: usize,
                ) -> Result<()> {
                    self.push(offset);
                    Ok(())
                }
            }
            old_inode
                .0
                .write()
                .read_multiple_dirs(0, sub_dir as usize, &mut child_offsets)?;

            let start_chain = old_inode.0.read().inode_impl.0.read().start_chain.clone();
            for offset in child_offsets {
                let child_dentry_pos = start_chain.walk_to_cluster_at_offset(offset)?;
                let child_hash =
                    make_hash_index(child_dentry_pos.0.cluster_id(), child_dentry_pos.1 as u32);
                let child_inode = fs.find_opened_inode(child_hash).unwrap();
                child_inode.0.write().inode_impl.0.write().parent_hash = new_parent_hash;
            }
        }

        // insert back
        let _ = fs.insert_inode(old_inode.clone());

        // delete 'old_name' dentries
        self.0.write().delete_dentry_set(old_offset, old_len)?;
        self.0.write().inode_impl.0.write().num_sub_inodes -= 1;
        if old_inode
            .0
            .read()
            .inode_impl
            .0
            .read()
            .inode_type
            .is_directory()
        {
            self.0.write().inode_impl.0.write().num_sub_dirs -= 1;
        }

        // remove the exist 'new_name' file(include file contents, inode and dentries)
        if let Ok((exist_inode, exist_offset, exist_len)) = lookup_exist_result {
            fs.remove_inode(exist_inode.hash_index());
            exist_inode.0.write().resize(0)?;
            exist_inode.0.write().page_cache.pages().resize(0)?;

            target_
                .0
                .write()
                .delete_dentry_set(exist_offset, exist_len)?;
            target_.0.write().inode_impl.0.write().num_sub_inodes -= 1;
            if exist_inode
                .0
                .read()
                .inode_impl
                .0
                .read()
                .inode_type
                .is_directory()
            {
                target_.0.write().inode_impl.0.write().num_sub_dirs -= 1;
            }
        }

        let now = DosTimestamp::now()?;
        self.0.read().inode_impl.0.write().set_atime_and_mtime(now);
        target_
            .0
            .read()
            .inode_impl
            .0
            .write()
            .set_atime_and_mtime(now);

        if self.0.read().inode_impl.0.read().is_sync()
            || target_.0.read().inode_impl.0.read().is_sync()
        {
            //TODO: what if fs crashed between syncing?
            old_inode.0.write().sync_inode(&guard)?;
            target_.0.write().sync_inode(&guard)?;
            self.0.write().sync_inode(&guard)?;
        }

        Ok(())
    }

    fn read_link(&self) -> Result<String> {
        return_errno_with_message!(Errno::EINVAL, "unsupported operation")
    }

    fn write_link(&self, target: &str) -> Result<()> {
        return_errno_with_message!(Errno::EINVAL, "unsupported operation")
    }

    fn ioctl(&self, cmd: IoctlCmd, arg: usize) -> Result<i32> {
        return_errno_with_message!(Errno::EINVAL, "unsupported operation")
    }

    fn sync(&self) -> Result<()> {
        let fs = self.0.read().fs();
        let guard = fs.lock();
        self.0.write().sync_inode(&guard)?;

        Ok(())
    }

    fn poll(&self, mask: IoEvents, _poller: Option<&Poller>) -> IoEvents {
        let events = IoEvents::IN | IoEvents::OUT;
        events & mask
    }

    fn is_dentry_cacheable(&self) -> bool {
        true
    }
}<|MERGE_RESOLUTION|>--- conflicted
+++ resolved
@@ -541,13 +541,7 @@
         let impl_ = self.inode_impl.0.read();
         let sub_dir = impl_.num_sub_inodes;
         let mut name_and_offsets: Vec<(String, usize)> = vec![];
-<<<<<<< HEAD
         let up_tar = (ExfatName::from_str(target_name, fs.upcase_table())?).to_string();
-=======
-        let upcase_table = fs.upcase_table();
-        let mut up_tar: Vec<u16> = target_name.encode_utf16().collect();
-        upcase_table.lock().transform_to_upcase(&mut up_tar)?;
->>>>>>> 4f5362dd
 
         impl DirentVisitor for Vec<(String, usize)> {
             fn visit(
@@ -565,14 +559,7 @@
         self.read_multiple_dirs(0, sub_dir as usize, &mut name_and_offsets)?;
 
         for (name, offset) in name_and_offsets {
-<<<<<<< HEAD
             if name.eq(&up_tar) {
-=======
-            let mut up_name: Vec<u16> = name.encode_utf16().collect();
-            upcase_table.lock().transform_to_upcase(&mut up_name)?;
-
-            if up_name.eq(&up_tar) {
->>>>>>> 4f5362dd
                 let chain_off = impl_.start_chain.walk_to_cluster_at_offset(offset)?;
                 let hash = make_hash_index(chain_off.0.cluster_id(), chain_off.1 as u32);
                 let inode = fs.find_opened_inode(hash).unwrap();
@@ -1005,11 +992,7 @@
         self.atime = impl_.atime;
         self.ctime = impl_.ctime;
         self.mtime = impl_.mtime;
-<<<<<<< HEAD
         self.name = impl_.name.clone();
-=======
-        self.name = ExfatName::from_str(&impl_.name.to_string()).unwrap();
->>>>>>> 4f5362dd
         self.is_deleted = impl_.is_deleted;
         self.parent_hash = impl_.parent_hash;
     }
