use crate::fs::exfat::dentry::ExfatDentryIterator;
use crate::fs::exfat::fat::ExfatChain;

use super::constants::*;
use super::dentry::{
    Checksum, ExfatDentry, ExfatDentrySet, ExfatFileDentry, ExfatName, DENTRY_SIZE,
};
use super::fat::{ClusterAllocator, ClusterID, ExfatChainPosition, FatChainFlags};
use super::fs::{ExfatMountOptions, EXFAT_ROOT_INO};
use super::utils::{make_hash_index, DosTimestamp};
use crate::events::IoEvents;
use crate::fs::device::Device;
use crate::fs::exfat::fs::ExfatFS;
use crate::fs::utils::DirentVisitor;
use crate::fs::utils::InodeMode;
use crate::fs::utils::IoctlCmd;
use crate::fs::utils::{Inode, InodeType, Metadata, PageCache, PageCacheBackend};
use crate::prelude::*;
use crate::process::signal::Poller;
use crate::vm::vmo::Vmo;
pub(super) use align_ext::AlignExt;
use alloc::string::String;
use aster_block::id::BlockId;
use aster_block::BLOCK_SIZE;
use aster_frame::vm::{VmAllocOptions, VmFrame, VmIo};
use aster_rights::Full;
use core::cmp::Ordering;
use core::time::Duration;

///Inode number
pub type Ino = usize;

bitflags! {
    pub struct FatAttr : u16{
        const READONLY = 0x0001;
        const HIDDEN   = 0x0002;
        const SYSTEM   = 0x0004;
        const VOLUME   = 0x0008;
        const DIRECTORY   = 0x0010;
        ///This file has been touched since the last DOS backup was performed on it.
        const ARCHIVE  = 0x0020;
    }
}

impl FatAttr {
    /* Convert attribute bits and a mask to the UNIX mode. */
    fn make_mode(&self, mount_option: ExfatMountOptions, mode: InodeMode) -> InodeMode {
        let mut ret = mode;
        if self.contains(FatAttr::READONLY) && !self.contains(FatAttr::DIRECTORY) {
            ret.remove(InodeMode::S_IWGRP | InodeMode::S_IWUSR | InodeMode::S_IWOTH);
        }
        if self.contains(FatAttr::DIRECTORY) {
            ret.remove(InodeMode::from_bits_truncate(mount_option.fs_dmask));
        } else {
            ret.remove(InodeMode::from_bits_truncate(mount_option.fs_fmask));
        }
        ret
    }
}

#[derive(Debug)]
pub struct ExfatInode(RwMutex<ExfatInodeInner>);

impl ExfatInode {
    pub(super) fn hash_index(&self) -> usize {
        self.0.read().inode_impl.0.read().hash_index()
    }

    pub(super) fn build_root_inode(
        fs_weak: Weak<ExfatFS>,
        root_chain: ExfatChain,
    ) -> Result<Arc<ExfatInode>> {
        let sb = fs_weak.upgrade().unwrap().super_block();

        let root_cluster = sb.root_dir;

        let dentry_set_size = 0;

        let attr = FatAttr::DIRECTORY;

        let inode_type = InodeType::Dir;

        let ctime = DosTimestamp::now()?;

        let size = root_chain.num_clusters() as usize * sb.cluster_size as usize;

        let name = ExfatName::new();

        let inode_impl = Arc::new(ExfatInodeImpl(RwMutex::new(ExfatInodeImpl_ {
            ino: EXFAT_ROOT_INO,
            dentry_set_position: ExfatChainPosition::default(),
            dentry_set_size: 0,
            dentry_entry: 0,
            inode_type,
            attr,
            start_chain: root_chain,
            size,
            size_allocated: size,
            atime: ctime,
            mtime: ctime,
            ctime,
            num_subdir: 0,
            name,
            parent_hash: 0,
            fs: fs_weak,
        })));

        let weak_inode_impl = Arc::downgrade(&inode_impl);

        let inode = Arc::new(ExfatInode(RwMutex::new(ExfatInodeInner {
            inode_impl,
            page_cache: PageCache::with_capacity(size, weak_inode_impl).unwrap(),
        })));

        let num_subdir = inode.0.read().count_num_subdir()?;
        inode.0.write().inode_impl.0.write().num_subdir = num_subdir as u32;

        Ok(inode)
    }

    fn build_inode_from_dentry_set(
        fs: Arc<ExfatFS>,
        dentry_set: &ExfatDentrySet,
        dentry_set_position: ExfatChainPosition,
        dentry_entry: u32,
        parent_hash: usize,
        ino: Ino,
    ) -> Result<Arc<ExfatInode>> {
        const EXFAT_MIMIMUM_DENTRY: usize = 3;

        if dentry_set.len() < EXFAT_MIMIMUM_DENTRY {
            return_errno_with_message!(Errno::EINVAL, "invalid dentry length")
        }

        let dentry_set_size = dentry_set.len() * DENTRY_SIZE;

        let fs_weak = Arc::downgrade(&fs);

        let file = dentry_set.get_file_dentry();
        let attr = FatAttr::from_bits_truncate(file.attribute);

        let inode_type = if attr.contains(FatAttr::DIRECTORY) {
            InodeType::Dir
        } else {
            InodeType::File
        };

        let ctime = DosTimestamp::new(
            file.create_time,
            file.create_date,
            file.create_time_cs,
            file.create_utc_offset,
        )?;
        let mtime = DosTimestamp::new(
            file.modify_time,
            file.modify_date,
            file.modify_time_cs,
            file.modify_utc_offset,
        )?;
        let atime = DosTimestamp::new(
            file.access_time,
            file.access_date,
            0,
            file.access_utc_offset,
        )?;

        let stream = dentry_set.get_stream_dentry();
        let size = stream.valid_size as usize;
        let size_allocated = stream.size as usize;

        if attr.contains(FatAttr::DIRECTORY) && size != size_allocated {
            return_errno_with_message!(
                Errno::EINVAL,
                "allocated_size and valid_size can only be different for files!"
            )
        }

        let chain_flag = FatChainFlags::from_bits_truncate(stream.flags);
        let start_cluster = stream.start_cluster;
        let num_clusters = size_allocated.align_up(fs.cluster_size()) / fs.cluster_size();

        let start_chain = ExfatChain::new(
            fs_weak.clone(),
            start_cluster,
            Some(num_clusters as u32),
            chain_flag,
        )?;

        let name = dentry_set.get_name()?;
        let inode_impl = Arc::new(ExfatInodeImpl(RwMutex::new(ExfatInodeImpl_ {
            ino,
            dentry_set_position,
            dentry_set_size,
            dentry_entry,
            inode_type,
            attr,
            start_chain,
            size,
            size_allocated,
            atime,
            mtime,
            ctime,
            num_subdir: 0,
            name,
            parent_hash,
            fs: fs_weak,
        })));
        let weak_inode_impl = Arc::downgrade(&inode_impl);

        let inode = Arc::new(ExfatInode(RwMutex::new(ExfatInodeInner {
            inode_impl,
            page_cache: PageCache::with_capacity(size, weak_inode_impl).unwrap(),
        })));

        let num_subdir = if matches!(inode_type, InodeType::File) {
            0
        } else {
            inode.0.read().count_num_subdir()? as u32
        };
        inode.0.write().inode_impl.0.write().num_subdir = num_subdir;

        Ok(inode)
    }

    //The caller of the function should give a unique ino to assign to the inode.
    pub(super) fn read_from_iterator(
        fs: Arc<ExfatFS>,
        dentry_entry: usize,
        chain_pos: ExfatChainPosition,
        file_dentry: &ExfatFileDentry,
        parent_hash: usize,
        iter: &mut ExfatDentryIterator,
        ino: Ino,
    ) -> Result<Arc<Self>> {
        let dentry_set = ExfatDentrySet::read_from_iterator(file_dentry, iter)?;
        Self::build_inode_from_dentry_set(
            fs,
            &dentry_set,
            chain_pos,
            dentry_entry as u32,
            parent_hash,
            ino,
        )
    }
}

/// In-memory rust object that represents a file or folder.
#[derive(Debug)]
pub struct ExfatInodeInner {
    inode_impl: Arc<ExfatInodeImpl>,
    page_cache: PageCache,
}

struct EmptyVistor;
impl DirentVisitor for EmptyVistor {
    fn visit(&mut self, name: &str, ino: u64, type_: InodeType, offset: usize) -> Result<()> {
        Ok(())
    }
}

impl ExfatInodeInner {
    pub fn fs(&self) -> Arc<ExfatFS> {
        self.inode_impl.0.read().fs()
    }

    fn count_num_subdir(&self) -> Result<usize> {
        let impl_ = self.inode_impl.0.read();
        let start_chain = impl_.start_chain.clone();
        let size = impl_.size;

        if !start_chain.is_current_cluster_valid() {
            return Ok(0);
        }

        let iterator = ExfatDentryIterator::new(self.page_cache.pages(), 0, Some(size))?;
        let mut cnt = 0;
        for dentry_result in iterator {
            let dentry = dentry_result?;
            if let ExfatDentry::File(_) = dentry {
                cnt += 1
            }
        }
        Ok(cnt)
    }

    /// Find empty dentry. If not found, expand the clusterchain.
    fn find_empty_dentry(&mut self, num_dentries: usize) -> Result<usize> {
        let fs = self.fs();
        let dentry_iterator = ExfatDentryIterator::new(
            self.page_cache.pages(),
            0,
            Some(self.inode_impl.0.read().size),
        )?;

        let mut contiguous_unused = 0;
        let mut entry_id = 0;

        for dentry_result in dentry_iterator {
            let dentry = dentry_result?;
            match dentry {
                ExfatDentry::UnUsed | ExfatDentry::Deleted(_) => {
                    contiguous_unused += 1;
                }
                _ => {
                    contiguous_unused = 0;
                }
            }
            if contiguous_unused >= num_dentries {
                return Ok(entry_id - (num_dentries - 1));
            }
            entry_id += 1;
        }
        // Empty entries not found, allocate new cluster
        if self.inode_impl.0.read().size >= MAX_EXFAT_DENTRIES as usize * DENTRY_SIZE {
            return_errno!(Errno::ENOSPC)
        }
        let cluster_size = fs.cluster_size();
        let cluster_to_be_allocated =
            (num_dentries * DENTRY_SIZE).align_up(cluster_size) / cluster_size;
        let sync = self.inode_impl.0.read().is_sync();
        self.inode_impl
            .0
            .write()
            .start_chain
            .extend_clusters(cluster_to_be_allocated as u32, sync)?;

        let old_size_allocated = self.inode_impl.0.write().size_allocated;
        let size_allocated = old_size_allocated + cluster_size * cluster_to_be_allocated;
        self.inode_impl.0.write().size_allocated = size_allocated;
        self.inode_impl.0.write().size = size_allocated;

        self.page_cache.pages().resize(size_allocated)?;

        //We need to write unused dentries to page cache
        let buf = vec![0; cluster_to_be_allocated * cluster_size];
        self.page_cache
            .pages()
            .write_bytes(old_size_allocated, &buf)?;
        Ok(entry_id)
    }

    /// Add new dentries. Create a new file or folder.
    fn add_entry(
        &mut self,
        name: &str,
        inode_type: InodeType,
        mode: InodeMode,
    ) -> Result<Arc<ExfatInode>> {
        if name.len() > MAX_NAME_LENGTH {
            return_errno!(Errno::ENAMETOOLONG)
        }
        let fs = self.fs();
        // TODO: remove trailing periods of pathname.
        // Do not allow creation of files with names ending with period(s).

        let name_dentries = (name.len() + EXFAT_FILE_NAME_LEN - 1) / EXFAT_FILE_NAME_LEN;
        let num_dentries = name_dentries + 2; // FILE Entry + Stream Entry + Name Entry
        let entry = self.find_empty_dentry(num_dentries)? as u32;
        let dentry_set = ExfatDentrySet::from(fs.clone(), name, inode_type, mode)?;

        let start_off = entry as usize * DENTRY_SIZE;
        let end_off = (entry as usize + num_dentries) * DENTRY_SIZE;
        self.page_cache
            .pages()
            .write_bytes(start_off, &dentry_set.to_le_bytes())?;

        if self.inode_impl.0.read().is_sync() {
            self.page_cache.pages().decommit(start_off..end_off)?;
        }

        self.inode_impl.0.write().num_subdir += 1;

        let pos = self
            .inode_impl
            .0
            .write()
            .start_chain
            .walk_to_cluster_at_offset(start_off)?;
        let new_inode = ExfatInode::build_inode_from_dentry_set(
            self.inode_impl.0.read().fs(),
            &dentry_set,
            pos,
            entry,
            self.inode_impl.0.read().hash_index(),
            self.inode_impl.0.read().fs().alloc_inode_number(),
        )?;
        if inode_type.is_directory() && !fs.mount_option().zero_size_dir {
            // We need to resize the directory so that it contains at least 1 cluster if zero_size_dir is not enabled.
            //new_inode.resize(new_size)
        }
        Ok(new_inode)
    }

    /// Read multiple dentry sets from the given position(offset) in this directory.
    /// The number to read is given by dir_cnt.
    /// Return the new offset after read if success.
    fn read_multiple_dirs(
        &self,
        offset: usize,
        dir_cnt: usize,
        visitor: &mut dyn DirentVisitor,
    ) -> Result<usize> {
        let impl_ = self.inode_impl.0.read();
        if !impl_.inode_type.is_directory() {
            return_errno!(Errno::ENOTDIR)
        }
        if dir_cnt == 0 {
            return Ok(offset);
        }

        let fs = self.fs();
        let cluster_size = fs.cluster_size();

        let mut iter = ExfatDentryIterator::new(self.page_cache.pages(), offset, None)?;

        let mut dir_read = 0;
        let mut current_off = offset;

        // We need to skip empty or deleted dentry.
        while dir_read < dir_cnt {
            let dentry_result = iter.next();

            if dentry_result.is_none() {
                return_errno_with_message!(Errno::ENOENT, "inode data not available")
            }

            let dentry = dentry_result.unwrap()?;

            if let ExfatDentry::File(file) = dentry {
                let inode = self.read_single_dir(&file, &mut iter, current_off, visitor)?;
                current_off += inode.0.read().inode_impl.0.read().dentry_set_size;
                dir_read += 1;
            } else {
                current_off += DENTRY_SIZE;
            }
        }

        Ok(current_off)
    }

    /// Read a dentry set at offset. Return the corresponding inode.
    /// Dirent visitor will extract information from the inode.
    fn read_single_dir(
        &self,
        file_dentry: &ExfatFileDentry,
        iter: &mut ExfatDentryIterator,
        offset: usize,
        visitor: &mut dyn DirentVisitor,
    ) -> Result<Arc<ExfatInode>> {
        let impl_ = self.inode_impl.0.read();
        if !impl_.inode_type.is_directory() {
            return_errno!(Errno::ENOTDIR)
        }
        let fs = self.fs();
        let cluster_size = fs.cluster_size();

        let dentry_position = impl_.start_chain.walk_to_cluster_at_offset(offset)?;

        if let Some(child_inode) = fs.find_opened_inode(make_hash_index(
            dentry_position.0.cluster_id(),
            dentry_position.1 as u32,
        )) {
            // Inode already exists.
            let child_inner = child_inode.0.read();
            let child_impl_ = child_inner.inode_impl.0.read();
            for i in 0..(child_impl_.dentry_set_size / DENTRY_SIZE - 1) {
                let dentry_result = iter.next();
                if dentry_result.is_none() {
                    return_errno_with_message!(Errno::ENOENT, "inode data not available")
                }
                dentry_result.unwrap()?;
            }
            visitor.visit(
                &child_impl_.name.to_string(),
                child_impl_.ino as u64,
                child_impl_.inode_type,
                offset,
            )?;

            Ok(child_inode.clone())
        } else {
            // Otherwise, create a new node and insert it to hash map.
            let ino = fs.alloc_inode_number();
            let child_inode = ExfatInode::read_from_iterator(
                fs.clone(),
                offset / DENTRY_SIZE,
                dentry_position,
                file_dentry,
                impl_.hash_index(),
                iter,
                ino,
            )?;
            let _ = fs.insert_inode(child_inode.clone());
            let child_inner = child_inode.0.read();
            let child_impl_ = child_inner.inode_impl.0.read();
            visitor.visit(
                &child_impl_.name.to_string(),
                ino as u64,
                child_impl_.inode_type,
                offset,
            )?;
            Ok(child_inode.clone())
        }
    }

    /// Look up a target with "name", cur inode represent a dir
    /// Return (target inode, dentries start offset, dentries len)
    /// No inode should hold the write lock.
    fn lookup_by_name(&self, target_name: &str) -> Result<(Arc<ExfatInode>, usize, usize)> {
        let fs = self.fs();
        let impl_ = self.inode_impl.0.read();
        let sub_dir = impl_.num_subdir;
        let mut name_and_offsets: Vec<(String, usize)> = vec![];

        impl DirentVisitor for Vec<(String, usize)> {
            fn visit(
                &mut self,
                name: &str,
                ino: u64,
                type_: InodeType,
                offset: usize,
            ) -> Result<()> {
                self.push((name.into(), offset));
                Ok(())
            }
        }

        self.read_multiple_dirs(0, sub_dir as usize, &mut name_and_offsets)?;

        for (name, offset) in name_and_offsets {
            if name.eq(target_name) {
                let chain_off = impl_.start_chain.walk_to_cluster_at_offset(offset)?;
                let hash = make_hash_index(chain_off.0.cluster_id(), chain_off.1 as u32);
                let inode = fs.find_opened_inode(hash).unwrap();

                let size = inode.0.read().inode_impl.0.read().dentry_set_size;
                return Ok((inode, offset, size));
            }
        }
        return_errno!(Errno::ENOENT)
    }

    fn get_parent_inode(&self) -> Option<Arc<ExfatInode>> {
        self.fs()
            .find_opened_inode(self.inode_impl.0.read().parent_hash)
    }

    /// Update inode information back to the disk to sync this inode.
    /// Should lock the file system before calling this function.
    fn write_inode(&mut self, sync: bool) -> Result<()> {
        // Root dir should not be updated.
        if self.inode_impl.0.read().ino == EXFAT_ROOT_INO {
            return Ok(());
        }

        // If the inode is already unlinked, there is no need for updating it.
        if !self
            .inode_impl
            .0
            .read()
            .dentry_set_position
            .0
            .is_current_cluster_valid()
        {
            return Ok(());
        }

        let parent = self.get_parent_inode().unwrap_or_else(|| unimplemented!());
        let page_cache = parent.page_cache().unwrap();

        // Need to read the latest dentry set from parent inode.
        let mut dentry_set = ExfatDentrySet::read_from(
            page_cache.dup().unwrap(),
            self.inode_impl.0.read().dentry_entry as usize * DENTRY_SIZE,
        )?;

        let mut file_dentry = dentry_set.get_file_dentry();
        let mut stream_dentry = dentry_set.get_stream_dentry();

        file_dentry.attribute = self.inode_impl.0.read().attr.bits();

        file_dentry.create_utc_offset = self.inode_impl.0.read().ctime.utc_offset;
        file_dentry.create_date = self.inode_impl.0.read().ctime.date;
        file_dentry.create_time = self.inode_impl.0.read().ctime.time;
        file_dentry.create_time_cs = self.inode_impl.0.read().ctime.increament_10ms;

        file_dentry.modify_utc_offset = self.inode_impl.0.read().mtime.utc_offset;
        file_dentry.modify_date = self.inode_impl.0.read().mtime.date;
        file_dentry.modify_time = self.inode_impl.0.read().mtime.time;
        file_dentry.modify_time_cs = self.inode_impl.0.read().mtime.increament_10ms;

        file_dentry.access_utc_offset = self.inode_impl.0.read().atime.utc_offset;
        file_dentry.access_date = self.inode_impl.0.read().atime.date;
        file_dentry.access_time = self.inode_impl.0.read().atime.time;

        if !self
            .inode_impl
            .0
            .read()
            .start_chain
            .is_current_cluster_valid()
        {
            self.inode_impl.0.write().size = 0;
            self.inode_impl.0.write().size_allocated = 0;
        }

        stream_dentry.valid_size = self.inode_impl.0.read().size as u64;
        stream_dentry.size = self.inode_impl.0.read().size_allocated as u64;
        stream_dentry.start_cluster = self.inode_impl.0.read().start_chain.cluster_id();
        stream_dentry.flags = self.inode_impl.0.read().start_chain.flags().bits();

        dentry_set.set_file_dentry(&file_dentry);
        dentry_set.set_stream_dentry(&stream_dentry);
        dentry_set.update_checksum();

        //Update the page cache of parent inode.
        let start_off = self.inode_impl.0.read().dentry_entry as usize * DENTRY_SIZE;
        let bytes = dentry_set.to_le_bytes();

        page_cache.write_bytes(start_off, &bytes)?;
        if sync {
            page_cache.decommit(start_off..start_off + bytes.len())?;
        }

        Ok(())
    }

    /// Resize current inode to new_size.
    /// The file system must be locked before calling.
    fn resize(&mut self, new_size: usize) -> Result<()> {
        let fs = self.fs();
        let cluster_size = fs.cluster_size();
        let num_clusters = self.inode_impl.0.read().num_clusters();

        let new_num_clusters = (new_size.align_up(cluster_size) / cluster_size) as u32;

        let sync = self.inode_impl.0.read().is_sync();

        match new_num_clusters.cmp(&num_clusters) {
            Ordering::Greater => {
                // New clusters should be allocated.
                self.inode_impl
                    .0
                    .write()
                    .start_chain
                    .extend_clusters(new_num_clusters - num_clusters, sync)?;
            }
            Ordering::Less => {
                // Some exist clusters should be truncated.
                self.inode_impl
                    .0
                    .write()
                    .start_chain
                    .remove_clusters_from_tail(num_clusters - new_num_clusters, sync)?;
                if new_size < self.inode_impl.0.read().size {
                    // Valid data is truncated.
                    self.inode_impl.0.write().size = new_size;
                }
            }
            _ => {}
        };
        self.inode_impl.0.write().size_allocated = new_size;

        Ok(())
    }

    /// Lock the file system and call resize
    fn lock_and_resize(&mut self, new_size: usize) -> Result<()> {
        let fs = self.fs();
        let guard = fs.lock();
        self.resize(new_size)
    }

    fn delete_associated_secondary_clusters(&mut self, dentry: &ExfatDentry) -> Result<()> {
        let fs = self.fs();
        let cluster_size = fs.cluster_size();
        let impl_ = self.inode_impl.0.read();
        match dentry {
            ExfatDentry::VendorAlloc(inner) => {
                if !fs.is_valid_cluster(inner.start_cluster) {
                    return Ok(());
                }
                let num_to_free = (inner.size as usize / cluster_size) as u32;
                ExfatChain::new(
                    impl_.fs.clone(),
                    inner.start_cluster,
                    Some(num_to_free),
                    FatChainFlags::ALLOC_POSSIBLE,
                )?
                .remove_clusters_from_tail(num_to_free, impl_.is_sync())?;
            }
            ExfatDentry::GenericSecondary(inner) => {
                if !fs.is_valid_cluster(inner.start_cluster) {
                    return Ok(());
                }
                let num_to_free = (inner.size as usize / cluster_size) as u32;
                ExfatChain::new(
                    impl_.fs.clone(),
                    inner.start_cluster,
                    Some(num_to_free),
                    FatChainFlags::ALLOC_POSSIBLE,
                )?
                .remove_clusters_from_tail(num_to_free, impl_.is_sync())?;
            }
            _ => {}
        };
        Ok(())
    }

    // Delete dentry set for current directory.
    fn delete_dentry_set(&mut self, offset: usize, len: usize) -> Result<()> {
        let fs = self.fs();
        let mut buf = vec![0; len];
        self.page_cache.pages().read_bytes(offset, &mut buf)?;

        let num_dentry = len / DENTRY_SIZE;

        let cluster_size = fs.cluster_size();
        for i in 0..num_dentry {
            let buf_offset = DENTRY_SIZE * i;
            // Delete cluster chain if needed
            let dentry = ExfatDentry::try_from(&buf[buf_offset..buf_offset + DENTRY_SIZE])?;
            self.delete_associated_secondary_clusters(&dentry)?;
            // Mark this dentry deleted
            buf[buf_offset] &= 0x7F;
        }

        self.page_cache.pages().write_bytes(offset, &buf)?;
        if self.inode_impl.0.read().is_sync() {
            self.page_cache
                .pages()
                .decommit(offset..offset + buf.len())?;
        }

        self.inode_impl.0.write().num_subdir -= 1;
        // FIXME: We must make sure that there are no spare tailing clusters in a directory.
        Ok(())
    }

    fn sync_inode(&mut self, fs_guard: &MutexGuard<()>) -> Result<()> {
        self.page_cache
            .evict_range(0..self.inode_impl.0.read().size)?;

        self.fs().bitmap().lock().sync()?;

        self.write_inode(true)?;

        Ok(())
    }
}

#[derive(Debug)]
pub struct ExfatInodeImpl_ {
    /// Inode number
    ino: Ino,
    /// Dentry set position in its parent directory
    dentry_set_position: ExfatChainPosition,
    /// Dentry set size in bytes
    dentry_set_size: usize,
    /// The entry number of the dentry
    dentry_entry: u32,
    /// Inode type, File or Dir
    inode_type: InodeType,

    attr: FatAttr,

    /// Start position on disk, this is undefined if the allocated size is 0
    start_chain: ExfatChain,

    /// Valid size of the file
    size: usize,
    /// Allocated size, for directory, size is always equal to size_allocated.
    size_allocated: usize,

    /// Access time, updated after reading
    atime: DosTimestamp,
    /// Modification time, updated only on write
    mtime: DosTimestamp,
    /// Creation time.
    ctime: DosTimestamp,

    /// Number of sub directories
    num_subdir: u32,

    /// ExFAT uses UTF-16 encoding, rust use utf-8 for string processing.
    name: ExfatName,

    //The hash of parent inode.
    parent_hash: usize,

    /// A pointer to exFAT fs
    fs: Weak<ExfatFS>,
}

#[derive(Debug)]
struct ExfatInodeImpl(RwMutex<ExfatInodeImpl_>);

impl PageCacheBackend for ExfatInodeImpl {
    fn read_page(&self, idx: usize, frame: &VmFrame) -> Result<()> {
        let impl_ = self.0.read();
        if impl_.size < idx * PAGE_SIZE {
            return_errno_with_message!(Errno::EINVAL, "Invalid read size")
        }
        let sector_id = impl_.get_sector_id(idx * PAGE_SIZE / impl_.fs().sector_size())?;
        impl_.fs().block_device().read_block_sync(
            BlockId::from_offset(sector_id * impl_.fs().sector_size()),
            frame,
        )?;
        Ok(())
    }
    //What if block_size is not equal to page size?
    fn write_page(&self, idx: usize, frame: &VmFrame) -> Result<()> {
        let impl_ = self.0.read();
        let sector_size = impl_.fs().sector_size();

        let sector_id = impl_.get_sector_id(idx * PAGE_SIZE / impl_.fs().sector_size())?;
        //FIXME: We may need to truncate the file if write_block fails?
        impl_.fs().block_device().write_block_sync(
            BlockId::from_offset(sector_id * impl_.fs().sector_size()),
            frame,
        )?;
        Ok(())
    }
    fn npages(&self) -> usize {
        self.0.read().size_allocated.align_up(PAGE_SIZE) / PAGE_SIZE
    }
}

impl ExfatInodeImpl_ {
    pub fn fs(&self) -> Arc<ExfatFS> {
        self.fs.upgrade().unwrap()
    }

    /// The hash_value to index inode. This should be unique in the whole fs.
    /// Currently use dentry set physical position as hash value except for root(0).
    pub fn hash_index(&self) -> usize {
        if self.ino == EXFAT_ROOT_INO {
            return ROOT_INODE_HASH;
        }

        make_hash_index(
            self.dentry_set_position.0.cluster_id(),
            self.dentry_set_position.1 as u32,
        )
    }

    pub fn make_mode(&self) -> InodeMode {
        self.attr
            .make_mode(self.fs().mount_option(), InodeMode::all())
    }

    /// Get the physical cluster id from the logical cluster id in the inode.
    fn get_physical_cluster(&self, logical: ClusterID) -> Result<ClusterID> {
        let chain = self.start_chain.walk(logical)?;
        Ok(chain.cluster_id())
    }

    /// Allocated clusters number
    fn num_clusters(&self) -> u32 {
        self.start_chain.num_clusters()
    }

    /// Get the cluster id from the logical cluster id in the inode. If cluster not exist, allocate a new one.
    /// exFAT do not support holes in the file, so new clusters need to be allocated.
    /// The file system must be locked before calling.
    fn get_or_allocate_cluster(&mut self, logical: ClusterID, sync: bool) -> Result<ClusterID> {
        let num_clusters = self.num_clusters();
        if logical >= num_clusters {
            self.start_chain
                .extend_clusters(logical - num_clusters, sync)?;
        }

        self.get_physical_cluster(logical)
    }

    /// Get physical sector id from logical sector id.
    /// Similar to get_physical_cluster
    fn get_sector_id(&self, sector_id: usize) -> Result<usize> {
        let chain_offset = self
            .start_chain
            .walk_to_cluster_at_offset(sector_id * self.fs().sector_size())?;

        let sect_per_cluster = self.fs().super_block().sect_per_cluster as usize;
        let cluster_id = sector_id / sect_per_cluster;
        let cluster = self.get_physical_cluster((sector_id / sect_per_cluster) as ClusterID)?;

        let sec_offset = sector_id % (self.fs().super_block().sect_per_cluster as usize);
        Ok(self.fs().cluster_to_off(cluster) / self.fs().sector_size() + sec_offset)
    }

    /// Get the physical sector id from the logical sector id in the inode. If corresponding cluster not exist, allocate a new one.
    /// Similar to get_or_allocate_cluster.
    /// This function will lock the file system.
    fn lock_and_get_or_allocate_sector_id(
        &mut self,
        sector_id: usize,
        alloc_page: bool,
    ) -> Result<usize> {
        let binding = self.fs();
        let guard = binding.lock();

        let sector_size = self.fs().sector_size();

        let sector_per_page = PAGE_SIZE / sector_size;
        let mut sector_end = sector_id;
        if alloc_page {
            sector_end = sector_id.align_up(sector_per_page);
        }

        let last_sector = self.size_allocated / sector_size;

        let sync = self.is_sync();
        // Get or allocate corresponding cluster.
        // Cluster size must be larger than page_size.
        let cluster = self.get_or_allocate_cluster(
            sector_end as u32 / self.fs().super_block().sect_per_cluster,
            sync,
        )?;

        let sec_offset = sector_id % (self.fs().super_block().sect_per_cluster as usize);

        Ok(self.fs().cluster_to_off(cluster) / sector_size + sec_offset)
    }

    fn is_sync(&self) -> bool {
        //false
        true
        //TODO:Judge whether sync is necessary.
    }

    /// Only valid for directory, check if the dir is empty
    fn is_empty_dir(&self) -> Result<bool> {
        if !self.inode_type.is_directory() {
            return_errno!(Errno::ENOTDIR)
        }
        Ok(self.num_subdir == 0)
    }

    /// Copy metadata from the given inode.
    fn copy_metadata_from(&mut self, inode: Arc<ExfatInode>) {
        let inner = inode.0.read();
        let impl_ = inner.inode_impl.0.read();
        self.dentry_set_position = impl_.dentry_set_position.clone();
        self.dentry_set_size = impl_.dentry_set_size;
        self.dentry_entry = impl_.dentry_entry;
        self.atime = impl_.atime;
        self.ctime = impl_.ctime;
        self.mtime = impl_.mtime;
        self.name = ExfatName::from_str(&impl_.name.to_string()).unwrap();
        self.parent_hash = impl_.parent_hash;
    }

    fn set_atime(&mut self, time: DosTimestamp) {
        self.atime = time;
    }

    fn set_atime_and_mtime(&mut self, time: DosTimestamp) {
        self.atime = time;
        self.mtime = time;
    }
}

fn is_block_aligned(off: usize) -> bool {
    off % PAGE_SIZE == 0
}

impl Inode for ExfatInode {
    fn ino(&self) -> u64 {
        self.0.read().inode_impl.0.read().ino as u64
    }

    fn len(&self) -> usize {
        self.0.read().inode_impl.0.read().size
    }

    fn resize(&self, new_size: usize) -> Result<()> {
        let mut inner = self.0.write();

        //We must resize the inode before resizing the pagecache, to avoid the flush of extra dirty pages.
        inner.lock_and_resize(new_size)?;

        //The size of page_cache should be synced to inode_size instead of inode_size_allocated.
        if new_size < inner.inode_impl.0.read().size {
            inner.page_cache.pages().resize(new_size)?
        }

<<<<<<< HEAD
        // Sync this inode since size has changed.
        if inner.inode_impl.0.read().is_sync() {
            inner.write_inode(true)?;
        }

=======
        inner
            .inode_impl
            .0
            .write()
            .set_atime_and_mtime(DosTimestamp::now()?);
>>>>>>> e9a250ad
        Ok(())
    }

    fn metadata(&self) -> crate::fs::utils::Metadata {
        let inner = self.0.read();
        let impl_ = inner.inode_impl.0.read();
        let blk_size = inner.fs().super_block().sector_size as usize;

        let nlinks = if impl_.inode_type.is_directory() {
            (impl_.num_subdir + 2) as usize
        } else {
            1
        };

        Metadata {
            dev: 0,
            ino: impl_.ino,
            size: impl_.size,
            blk_size,
            blocks: (impl_.size + blk_size - 1) / blk_size,
            atime: impl_.atime.as_duration().unwrap_or_default(),
            mtime: impl_.mtime.as_duration().unwrap_or_default(),
            ctime: impl_.ctime.as_duration().unwrap_or_default(),
            type_: impl_.inode_type,
            mode: impl_.make_mode(),
            nlinks,
            uid: inner.fs().mount_option().fs_uid,
            gid: inner.fs().mount_option().fs_gid,
            //real device
            rdev: 0,
        }
    }

    fn type_(&self) -> InodeType {
        self.0.read().inode_impl.0.read().inode_type
    }

    fn mode(&self) -> InodeMode {
        self.0.read().inode_impl.0.read().make_mode()
    }

    fn set_mode(&self, mode: InodeMode) {
        //Mode Set not supported.
        todo!("Set inode to readonly")
    }

    fn atime(&self) -> Duration {
        self.0
            .read()
            .inode_impl
            .0
            .read()
            .atime
            .as_duration()
            .unwrap_or_default()
    }

    fn set_atime(&self, time: Duration) {
        self.0.write().inode_impl.0.write().atime =
            DosTimestamp::from_duration(time).unwrap_or_default();
    }

    fn mtime(&self) -> Duration {
        self.0
            .read()
            .inode_impl
            .0
            .read()
            .mtime
            .as_duration()
            .unwrap_or_default()
    }

    fn set_mtime(&self, time: Duration) {
        self.0.write().inode_impl.0.write().mtime =
            DosTimestamp::from_duration(time).unwrap_or_default();
    }

    fn fs(&self) -> alloc::sync::Arc<dyn crate::fs::utils::FileSystem> {
        self.0.read().fs()
    }

    fn page_cache(&self) -> Option<Vmo<Full>> {
        Some(self.0.read().page_cache.pages())
    }

    fn read_at(&self, offset: usize, buf: &mut [u8]) -> Result<usize> {
        let inner = self.0.read();
        if inner.inode_impl.0.read().inode_type.is_directory() {
            return_errno!(Errno::EISDIR)
        }
        let (read_off, read_len) = {
            let file_size = inner.inode_impl.0.read().size;
            let start = file_size.min(offset);
            let end = file_size.min(offset + buf.len());
            (start, end - start)
        };
        inner
            .page_cache
            .pages()
            .read_bytes(read_off, &mut buf[..read_len])?;

        inner.inode_impl.0.write().set_atime(DosTimestamp::now()?);
        Ok(read_len)
    }

    // The offset and the length of buffer must be multiples of the block size.
    fn read_direct_at(&self, offset: usize, buf: &mut [u8]) -> Result<usize> {
        let inner = self.0.read();
        if inner.inode_impl.0.read().inode_type.is_directory() {
            return_errno!(Errno::EISDIR)
        }
        if !is_block_aligned(offset) || !is_block_aligned(buf.len()) {
            return_errno_with_message!(Errno::EINVAL, "not block-aligned");
        }

        let sector_size = inner.fs().sector_size();

        let (read_off, read_len) = {
            let file_size = inner.inode_impl.0.read().size;
            let start = file_size.min(offset).align_down(sector_size);
            let end = file_size.min(offset + buf.len()).align_down(sector_size);
            (start, end - start)
        };

        inner
            .page_cache
            .pages()
            .decommit(read_off..read_off + read_len)?;

        let mut buf_offset = 0;
        let frame = VmAllocOptions::new(1).uninit(true).alloc_single().unwrap();

        for bid in BlockId::from_offset(read_off)..BlockId::from_offset(read_off + read_len) {
            //TODO: performance needs to be improved.
            let frame = VmAllocOptions::new(1).uninit(true).alloc_single().unwrap();
            inner.fs().block_device().read_block_sync(bid, &frame)?;

            frame.read_bytes(0, &mut buf[buf_offset..buf_offset + BLOCK_SIZE])?;
            buf_offset += BLOCK_SIZE;
        }

        inner.inode_impl.0.write().set_atime(DosTimestamp::now()?);
        Ok(read_len)
    }

    fn write_at(&self, offset: usize, buf: &[u8]) -> Result<usize> {
        //We need to obtain the lock to resize the file.
        {
            let mut inner = self.0.write();
            if inner.inode_impl.0.read().inode_type.is_directory() {
                return_errno!(Errno::EISDIR)
            }

            let file_size = inner.inode_impl.0.read().size;
            let file_allocated_size = inner.inode_impl.0.read().size_allocated;
            let new_size = offset + buf.len();

            if new_size > file_size {
                if new_size > file_allocated_size {
                    inner.lock_and_resize(new_size)?;
                }
                inner.page_cache.pages().resize(new_size)?;

                inner.inode_impl.0.write().size = new_size;
            }
            // Sync this inode since size has changed.
            if inner.inode_impl.0.read().is_sync() {
                inner.write_inode(true)?;
            }
        }

        //Lock released here.

        self.0.read().page_cache.pages().write_bytes(offset, buf)?;

        if self.0.read().inode_impl.0.read().is_sync() {
            self.0
                .read()
                .page_cache
                .pages()
                .decommit(offset..offset + buf.len())?;
        }

        self.0
            .read()
            .inode_impl
            .0
            .write()
            .set_atime_and_mtime(DosTimestamp::now()?);
        Ok(buf.len())
    }

    fn write_direct_at(&self, offset: usize, buf: &[u8]) -> Result<usize> {
        let mut inner = self.0.write();
        if inner.inode_impl.0.read().inode_type.is_directory() {
            return_errno!(Errno::EISDIR)
        }
        if !is_block_aligned(offset) || !is_block_aligned(buf.len()) {
            return_errno_with_message!(Errno::EINVAL, "not block-aligned");
        }

        let file_size = inner.inode_impl.0.read().size;
        let file_allocated_size = inner.inode_impl.0.read().size_allocated;
        let end_offset = offset + buf.len();

        let start = offset.min(file_size);
        let end = end_offset.min(file_size);
        inner.page_cache.pages().decommit(start..end)?;

        if end_offset > file_size {
            if end_offset > file_allocated_size {
                inner.lock_and_resize(end_offset)?;
            }
            inner.page_cache.pages().resize(end_offset)?;

            inner.inode_impl.0.write().size = end_offset;

            // Sync this inode since size has changed.
            inner.write_inode(true)?;
        }

        //TODO: We need to write 0 to extented space.

        let mut buf_offset = 0;
        for bid in BlockId::from_offset(offset)..BlockId::from_offset(end_offset) {
            let frame = {
                let frame = VmAllocOptions::new(1).uninit(true).alloc_single().unwrap();
                frame.write_bytes(0, &buf[buf_offset..buf_offset + BLOCK_SIZE])?;
                frame
            };
            inner.fs().block_device().write_block_sync(bid, &frame)?;
            buf_offset += BLOCK_SIZE;
        }

        inner
            .inode_impl
            .0
            .write()
            .set_atime_and_mtime(DosTimestamp::now()?);
        Ok(buf_offset)
    }

    fn create(&self, name: &str, type_: InodeType, mode: InodeMode) -> Result<Arc<dyn Inode>> {
        let mut inner = self.0.write();
        if !inner.inode_impl.0.read().inode_type.is_directory() {
            return_errno!(Errno::ENOTDIR)
        }
        if name.len() > MAX_NAME_LENGTH {
            return_errno!(Errno::ENAMETOOLONG)
        }

        let fs = inner.fs();
        let guard = fs.lock();

        if inner.lookup_by_name(name).is_ok() {
            return_errno!(Errno::EEXIST)
        }
        let result = inner.add_entry(name, type_, mode)?;
        let _ = fs.insert_inode(result.clone());

<<<<<<< HEAD
        if inner.inode_impl.0.read().is_sync() {
            inner.sync_inode(&guard)?;
        }

=======
        inner
            .inode_impl
            .0
            .write()
            .set_atime_and_mtime(DosTimestamp::now()?);
>>>>>>> e9a250ad
        Ok(result)
    }

    fn mknod(&self, name: &str, mode: InodeMode, dev: Arc<dyn Device>) -> Result<Arc<dyn Inode>> {
        return_errno_with_message!(Errno::EINVAL, "unsupported operation")
    }

    fn readdir_at(&self, dir_cnt: usize, visitor: &mut dyn DirentVisitor) -> Result<usize> {
        let inner = self.0.read();
        let num_subdir = inner.inode_impl.0.read().num_subdir;

        if dir_cnt >= num_subdir as usize {
            return Ok(0);
        }

        let mut empty_visitor = EmptyVistor;

        let fs = inner.fs();
        let guard = fs.lock();

        //Skip previous directories.
        let off = inner.read_multiple_dirs(0, dir_cnt, &mut empty_visitor)?;

        inner.read_multiple_dirs(off, num_subdir as usize - dir_cnt, visitor)?;

        inner.inode_impl.0.write().set_atime(DosTimestamp::now()?);

        Ok(num_subdir as usize - dir_cnt)
    }

    fn link(&self, old: &Arc<dyn Inode>, name: &str) -> Result<()> {
        return_errno_with_message!(Errno::EINVAL, "unsupported operation")
    }

    fn unlink(&self, name: &str) -> Result<()> {
        if !self.0.read().inode_impl.0.read().inode_type.is_directory() {
            return_errno!(Errno::ENOTDIR)
        }
        if name.len() > MAX_NAME_LENGTH {
            return_errno!(Errno::ENAMETOOLONG)
        }
        if name == "." || name == ".." {
            return_errno!(Errno::EISDIR)
        }

        let fs = self.0.read().fs();
        let guard = fs.lock();

        let (inode, offset, len) = self.0.read().lookup_by_name(name)?;
        if inode.type_() != InodeType::File {
            return_errno!(Errno::EISDIR)
        }

        inode.0.write().resize(0)?;
        inode.0.write().page_cache.pages().resize(0)?;

        self.0.write().delete_dentry_set(offset, len)?;

        let dentry_position = self
            .0
            .read()
            .inode_impl
            .0
            .read()
            .start_chain
            .walk_to_cluster_at_offset(offset)?;

        fs.remove_inode(make_hash_index(
            dentry_position.0.cluster_id(),
            dentry_position.1 as u32,
        ));

<<<<<<< HEAD
        if self.0.read().inode_impl.0.read().is_sync() {
            self.0.write().sync_inode(&guard)?;
        }
=======
        self.0
            .read()
            .inode_impl
            .0
            .write()
            .set_atime_and_mtime(DosTimestamp::now()?);
>>>>>>> e9a250ad

        Ok(())
    }

    fn rmdir(&self, name: &str) -> Result<()> {
        if !self.0.read().inode_impl.0.read().inode_type.is_directory() {
            return_errno!(Errno::ENOTDIR)
        }
        if name == "." {
            return_errno_with_message!(Errno::EINVAL, "rmdir on .")
        }
        if name == ".." {
            return_errno_with_message!(Errno::ENOTEMPTY, "rmdir on ..")
        }
        if name.len() > MAX_NAME_LENGTH {
            return_errno!(Errno::ENAMETOOLONG)
        }

        let fs = self.0.read().fs();
        let guard = fs.lock();

        let (inode, offset, len) = self.0.read().lookup_by_name(name)?;
        if inode.type_() != InodeType::Dir {
            return_errno!(Errno::ENOTDIR)
        } else if !inode.0.read().inode_impl.0.read().is_empty_dir()? {
            // check if directory to be deleted is empty
            return_errno!(Errno::ENOTEMPTY)
        }

        inode.0.write().resize(0)?;
        inode.0.write().page_cache.pages().resize(0)?;

        self.0.write().delete_dentry_set(offset, len)?;

        let dentry_position = self
            .0
            .read()
            .inode_impl
            .0
            .read()
            .start_chain
            .walk_to_cluster_at_offset(offset)?;

        fs.remove_inode(make_hash_index(
            dentry_position.0.cluster_id(),
            dentry_position.1 as u32,
        ));

<<<<<<< HEAD
        if self.0.read().inode_impl.0.read().is_sync() {
            self.0.write().sync_inode(&guard)?;
        }

=======
        self.0
            .read()
            .inode_impl
            .0
            .write()
            .set_atime_and_mtime(DosTimestamp::now()?);
>>>>>>> e9a250ad
        Ok(())
    }

    fn lookup(&self, name: &str) -> Result<Arc<dyn Inode>> {
        //FIXME: Readdir should be immutable instead of mutable, but there will be no performance issues due to the global fs lock.
        let inner = self.0.read();
        if !inner.inode_impl.0.read().inode_type.is_directory() {
            return_errno!(Errno::ENOTDIR)
        }

        if name.len() > MAX_NAME_LENGTH {
            return_errno!(Errno::ENAMETOOLONG)
        }

        let fs = inner.fs();
        let guard = fs.lock();

        let (inode, _, _) = inner.lookup_by_name(name)?;

        inner.inode_impl.0.write().set_atime(DosTimestamp::now()?);
        Ok(inode)
    }

    fn rename(&self, old_name: &str, target: &Arc<dyn Inode>, new_name: &str) -> Result<()> {
        if old_name == "." || old_name == ".." || new_name == "." || new_name == ".." {
            return_errno!(Errno::EISDIR);
        }
        if old_name.len() > MAX_NAME_LENGTH || new_name.len() > MAX_NAME_LENGTH {
            return_errno!(Errno::ENAMETOOLONG)
        }

        let Some(target_) = target.downcast_ref::<ExfatInode>() else {
            return_errno_with_message!(Errno::EINVAL, "not an exfat inode")
        };

        let fs = self.0.read().fs();
        let guard = fs.lock();

        //There will be no deadlocks since the whole fs is locked.

        if !self.0.read().inode_impl.0.read().inode_type.is_directory()
            || !target_
                .0
                .read()
                .inode_impl
                .0
                .read()
                .inode_type
                .is_directory()
        {
            return_errno!(Errno::ENOTDIR)
        }

        // rename something to itself, return success directly
        if self.0.read().inode_impl.0.read().ino == target_.0.read().inode_impl.0.read().ino
            && old_name.eq(new_name)
        {
            // need modify times?
            return Ok(());
        }

        // read 'old_name' file or dir and its dentries
        let (old_inode, old_offset, old_len) = self.0.read().lookup_by_name(old_name)?;

        let lookup_exist_result = target_.0.read().lookup_by_name(new_name);
        if let Ok((ref exist_inode, exist_offset, exist_len)) = lookup_exist_result {
            // check for two corner cases here
            // if 'old_name' represents a directory, the exist 'new_name' must represents a empty directory.
            if old_inode
                .0
                .write()
                .inode_impl
                .0
                .read()
                .inode_type
                .is_directory()
                && !exist_inode.0.read().inode_impl.0.read().is_empty_dir()?
            {
                return_errno!(Errno::ENOTEMPTY)
            }
            // if 'old_name' represents a file, the exist 'new_name' must also represents a file.
            if old_inode
                .0
                .write()
                .inode_impl
                .0
                .read()
                .inode_type
                .is_reguler_file()
                && exist_inode
                    .0
                    .read()
                    .inode_impl
                    .0
                    .read()
                    .inode_type
                    .is_directory()
            {
                return_errno!(Errno::EISDIR)
            }
        }

        // copy the dentries
        let new_inode =
            target_
                .0
                .write()
                .add_entry(new_name, old_inode.type_(), old_inode.mode())?;

        // evict old_inode
        fs.remove_inode(old_inode.0.write().inode_impl.0.write().hash_index());
        // update metadata
        old_inode
            .0
            .write()
            .inode_impl
            .0
            .write()
            .copy_metadata_from(new_inode);

        // update its children's parent_hash for a directory
        if old_inode
            .0
            .read()
            .inode_impl
            .0
            .read()
            .inode_type
            .is_directory()
        {
            let new_parent_hash = old_inode.hash_index();
            let sub_dir = old_inode.0.read().inode_impl.0.read().num_subdir;
            let mut child_offsets: Vec<usize> = vec![];
            impl DirentVisitor for Vec<usize> {
                fn visit(
                    &mut self,
                    name: &str,
                    ino: u64,
                    type_: InodeType,
                    offset: usize,
                ) -> Result<()> {
                    self.push(offset);
                    Ok(())
                }
            }
            old_inode
                .0
                .write()
                .read_multiple_dirs(0, sub_dir as usize, &mut child_offsets)?;

            let start_chain = old_inode.0.read().inode_impl.0.read().start_chain.clone();
            for offset in child_offsets {
                let child_dentry_pos = start_chain.walk_to_cluster_at_offset(offset)?;
                let child_hash =
                    make_hash_index(child_dentry_pos.0.cluster_id(), child_dentry_pos.1 as u32);
                let child_inode = fs.find_opened_inode(child_hash).unwrap();
                child_inode.0.write().inode_impl.0.write().parent_hash = new_parent_hash;
            }
        }

        // insert back
        let _ = fs.insert_inode(old_inode.clone());

        // delete 'old_name' dentries
        self.0.write().delete_dentry_set(old_offset, old_len)?;

        // remove the exist 'new_name' file(include file contents, inode and dentries)
        if let Ok((exist_inode, exist_offset, exist_len)) = lookup_exist_result {
            fs.remove_inode(exist_inode.hash_index());
            exist_inode.0.write().resize(0)?;
            exist_inode.0.write().page_cache.pages().resize(0)?;

            target_
                .0
                .write()
                .delete_dentry_set(exist_offset, exist_len)?;
        }

<<<<<<< HEAD
        if self.0.read().inode_impl.0.read().is_sync()
            || target_.0.read().inode_impl.0.read().is_sync()
        {
            //TODO: what if fs crashed between syncing?
            old_inode.0.write().sync_inode(&guard)?;
            target_.0.write().sync_inode(&guard)?;
            self.0.write().sync_inode(&guard)?;
        }

=======
        let now = DosTimestamp::now()?;
        self.0.read().inode_impl.0.write().set_atime_and_mtime(now);
        target_
            .0
            .read()
            .inode_impl
            .0
            .write()
            .set_atime_and_mtime(now);
>>>>>>> e9a250ad
        Ok(())
    }

    fn read_link(&self) -> Result<String> {
        return_errno_with_message!(Errno::EINVAL, "unsupported operation")
    }

    fn write_link(&self, target: &str) -> Result<()> {
        return_errno_with_message!(Errno::EINVAL, "unsupported operation")
    }

    fn ioctl(&self, cmd: IoctlCmd, arg: usize) -> Result<i32> {
        todo!()
    }

    fn sync(&self) -> Result<()> {
        let fs = self.0.read().fs();
        let guard = fs.lock();
        self.0.write().sync_inode(&guard)?;

        Ok(())
    }

    fn poll(&self, mask: IoEvents, _poller: Option<&Poller>) -> IoEvents {
        let events = IoEvents::IN | IoEvents::OUT;
        events & mask
    }

    fn is_dentry_cacheable(&self) -> bool {
        true
    }
}<|MERGE_RESOLUTION|>--- conflicted
+++ resolved
@@ -984,19 +984,11 @@
             inner.page_cache.pages().resize(new_size)?
         }
 
-<<<<<<< HEAD
         // Sync this inode since size has changed.
         if inner.inode_impl.0.read().is_sync() {
             inner.write_inode(true)?;
         }
 
-=======
-        inner
-            .inode_impl
-            .0
-            .write()
-            .set_atime_and_mtime(DosTimestamp::now()?);
->>>>>>> e9a250ad
         Ok(())
     }
 
@@ -1163,15 +1155,18 @@
 
                 inner.inode_impl.0.write().size = new_size;
             }
-            // Sync this inode since size has changed.
-            if inner.inode_impl.0.read().is_sync() {
-                inner.write_inode(true)?;
-            }
         }
 
         //Lock released here.
 
         self.0.read().page_cache.pages().write_bytes(offset, buf)?;
+
+        self.0
+            .read()
+            .inode_impl
+            .0
+            .write()
+            .set_atime_and_mtime(DosTimestamp::now()?);
 
         if self.0.read().inode_impl.0.read().is_sync() {
             self.0
@@ -1179,14 +1174,10 @@
                 .page_cache
                 .pages()
                 .decommit(offset..offset + buf.len())?;
-        }
-
-        self.0
-            .read()
-            .inode_impl
-            .0
-            .write()
-            .set_atime_and_mtime(DosTimestamp::now()?);
+
+            self.0.write().write_inode(true)?;
+        }
+
         Ok(buf.len())
     }
 
@@ -1258,18 +1249,16 @@
         let result = inner.add_entry(name, type_, mode)?;
         let _ = fs.insert_inode(result.clone());
 
-<<<<<<< HEAD
+        inner
+            .inode_impl
+            .0
+            .write()
+            .set_atime_and_mtime(DosTimestamp::now()?);
+
         if inner.inode_impl.0.read().is_sync() {
             inner.sync_inode(&guard)?;
         }
 
-=======
-        inner
-            .inode_impl
-            .0
-            .write()
-            .set_atime_and_mtime(DosTimestamp::now()?);
->>>>>>> e9a250ad
         Ok(result)
     }
 
@@ -1342,18 +1331,16 @@
             dentry_position.1 as u32,
         ));
 
-<<<<<<< HEAD
-        if self.0.read().inode_impl.0.read().is_sync() {
-            self.0.write().sync_inode(&guard)?;
-        }
-=======
         self.0
             .read()
             .inode_impl
             .0
             .write()
             .set_atime_and_mtime(DosTimestamp::now()?);
->>>>>>> e9a250ad
+
+        if self.0.read().inode_impl.0.read().is_sync() {
+            self.0.write().sync_inode(&guard)?;
+        }
 
         Ok(())
     }
@@ -1402,19 +1389,17 @@
             dentry_position.1 as u32,
         ));
 
-<<<<<<< HEAD
-        if self.0.read().inode_impl.0.read().is_sync() {
-            self.0.write().sync_inode(&guard)?;
-        }
-
-=======
         self.0
             .read()
             .inode_impl
             .0
             .write()
             .set_atime_and_mtime(DosTimestamp::now()?);
->>>>>>> e9a250ad
+
+        if self.0.read().inode_impl.0.read().is_sync() {
+            self.0.write().sync_inode(&guard)?;
+        }
+
         Ok(())
     }
 
@@ -1593,7 +1578,16 @@
                 .delete_dentry_set(exist_offset, exist_len)?;
         }
 
-<<<<<<< HEAD
+        let now = DosTimestamp::now()?;
+        self.0.read().inode_impl.0.write().set_atime_and_mtime(now);
+        target_
+            .0
+            .read()
+            .inode_impl
+            .0
+            .write()
+            .set_atime_and_mtime(now);
+
         if self.0.read().inode_impl.0.read().is_sync()
             || target_.0.read().inode_impl.0.read().is_sync()
         {
@@ -1603,17 +1597,6 @@
             self.0.write().sync_inode(&guard)?;
         }
 
-=======
-        let now = DosTimestamp::now()?;
-        self.0.read().inode_impl.0.write().set_atime_and_mtime(now);
-        target_
-            .0
-            .read()
-            .inode_impl
-            .0
-            .write()
-            .set_atime_and_mtime(now);
->>>>>>> e9a250ad
         Ok(())
     }
 
