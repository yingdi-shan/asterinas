pub const EXFAT_ROOT_INO: u64 = 1;
pub const EXFAT_CLUSTERS_UNTRACKED: u32 = !0;

// Error handling 
pub enum ExfatErrorMode {
    ErrorsCont,
    ErrorsPanic,
    ErrorsRo,
}

// NLS lossy flags
pub const NLS_NAME_NO_LOSSY: u8 = 0;
pub const NLS_NAME_LOSSY: u8 = 1;
pub const NLS_NAME_OVERLEN: u8 = 2; 

pub const EXFAT_HASH_BITS: u8 = 8;
pub const EXFAT_HASH_SIZE: u32 = 1 << EXFAT_HASH_BITS;

// Entry set indexes
pub const ES_2_ENTRIES: u32 = 2;
pub const ES_ALL_ENTRIES: u32 = 0;

pub const ES_IDX_FILE: usize = 0;
pub const ES_IDX_STREAM: usize = 1;
pub const ES_IDX_FIRST_FILENAME: usize = 2;


// Other pub constants 
pub const DIR_DELETED: u32 = 0xFFFFFFF7;
pub const TYPE_UNUSED		:u16 = 0x0000;
pub const TYPE_DELETED		:u16 = 0x0001;
pub const TYPE_INVALID		:u16 = 0x0002;
pub const TYPE_CRITICAL_PRI	:u16 = 0x0100;
pub const TYPE_BITMAP		:u16 = 0x0101;
pub const TYPE_UPCASE		:u16 = 0x0102;
pub const TYPE_VOLUME		:u16 = 0x0103;
pub const TYPE_DIR		    :u16 = 0x0104;
pub const TYPE_FILE		    :u16 = 0x011F;
pub const TYPE_CRITICAL_SEC	:u16 = 0x0200;
pub const TYPE_STREAM		:u16 = 0x0201;
pub const TYPE_EXTEND		:u16 = 0x0202;
pub const TYPE_ACL		    :u16 = 0x0203;
pub const TYPE_BENIGN_PRI	:u16 = 	0x0400;
pub const TYPE_GUID		    :u16 = 0x0401;
pub const TYPE_PADDING		:u16 = 0x0402;
pub const TYPE_ACLTAB		:u16 = 0x0403;
pub const TYPE_BENIGN_SEC	:u16 = 	0x0800;
pub const TYPE_VENDOR_EXT	:u16 = 	0x0801;
pub const TYPE_VENDOR_ALLOC	:u16 = 0x0802;
// Other pub constants
pub const MAX_CHARSET_SIZE: usize = 6; 
pub const MAX_NAME_LENGTH: usize = 255;
pub const MAX_VFSNAME_BUF_SIZE: usize = (MAX_NAME_LENGTH + 1) * MAX_CHARSET_SIZE;

pub const EXFAT_HINT_NONE: isize = -1;
pub const EXFAT_MIN_SUBDIR: usize = 2;

pub const BOOT_SIGNATURE: u16 = 0xAA55;
pub const EXBOOT_SIGNATURE: u32 = 0xAA550000;
pub const STR_EXFAT: &str = "EXFAT   "; // size should be 8

pub const EXFAT_MAX_FILE_LEN: u8 = 255;

pub const VOLUME_DIRTY: u16 = 0x0002;
pub const MEDIA_FAILURE: u16 = 0x0004;

pub const EXFAT_EOF_CLUSTER: u32 = 0xFFFFFFFF;
pub const EXFAT_BAD_CLUSTER: u32 = 0xFFFFFFF7;
pub const EXFAT_FREE_CLUSTER: u32 = 0;
// Cluster 0, 1 are reserved, the first cluster is 2 in the cluster heap.
pub const EXFAT_RESERVED_CLUSTERS: u32 = 2;
pub const EXFAT_FIRST_CLUSTER: u32 = 2;

// AllocationPossible and NoFatChain field in GeneralSecondaryFlags Field
pub const ALLOC_POSSIBLE: u8 = 0x01;
pub const ALLOC_FAT_CHAIN: u8 = 0x01;
pub const ALLOC_NO_FAT_CHAIN: u8 = 0x03;

pub const DENTRY_SIZE: usize = 32; // directory entry size
pub const DENTRY_SIZE_BITS: u32 = 5;
// exFAT allows 8388608(256MB) directory entries
pub const MAX_EXFAT_DENTRIES: u32 = 8388608;

// dentry types
pub const EXFAT_UNUSED: u8 = 0x00; // end of directory
pub const EXFAT_DELETE: u8 = !0x80;
pub const IS_EXFAT_DELETED: fn(x: u8) -> bool = |x| (x < 0x80); // deleted file (0x01~0x7F)
pub const EXFAT_INVAL: u8 = 0x80; // invalid value
pub const EXFAT_BITMAP: u8 = 0x81; // allocation bitmap
pub const EXFAT_UPCASE: u8 = 0x82; // upcase table
pub const EXFAT_VOLUME: u8 = 0x83; // volume label
pub const EXFAT_FILE: u8 = 0x85; // file or dir
pub const EXFAT_GUID: u8 = 0xA0;
pub const EXFAT_PADDING: u8 = 0xA1;
pub const EXFAT_ACLTAB: u8 = 0xA2;
pub const EXFAT_STREAM: u8 = 0xC0; // stream entry
pub const EXFAT_NAME: u8 = 0xC1; // file name entry
pub const EXFAT_ACL: u8 = 0xC2; // acl entry
pub const EXFAT_VENDOR_EXT: u8 = 0xE0; // vendor extension entry
pub const EXFAT_VENDOR_ALLOC: u8 = 0xE1; // vendor allocation entry

pub const IS_EXFAT_CRITICAL_PRI: fn(x: u8) -> bool = |x| (x < 0xA0);
pub const IS_EXFAT_BENIGN_PRI: fn(x: u8) -> bool = |x| (x < 0xC0);
pub const IS_EXFAT_CRITICAL_SEC: fn(x: u8) -> bool = |x| (x < 0xE0);

// checksum types
pub const CS_DIR_ENTRY: u8 = 0;
pub const CS_BOOT_SECTOR: u8 = 1;
pub const CS_DEFAULT: u8 = 2;

// file attributes
pub const ATTR_READONLY: u16 = 0x0001;
pub const ATTR_HIDDEN: u16 = 0x0002;
pub const ATTR_SYSTEM: u16 = 0x0004;
pub const ATTR_VOLUME: u16 = 0x0008;
pub const ATTR_SUBDIR: u16 = 0x0010;
pub const ATTR_ARCHIVE: u16 = 0x0020;

pub const ATTR_RWMASK: u16 = ATTR_HIDDEN | ATTR_SYSTEM | ATTR_VOLUME | ATTR_SUBDIR | ATTR_ARCHIVE;


pub const EXFAT_FILE_NAME_LEN: usize = 15;

pub const EXFAT_MIN_SECT_SIZE_BITS: u8 = 9;
pub const EXFAT_MAX_SECT_SIZE_BITS: u8 = 12;

// Timestamp pub constants
pub const EXFAT_MIN_TIMESTAMP_SECS: u64 = 315532800;
pub const EXFAT_MAX_TIMESTAMP_SECS: u64 = 4354819199;
pub const FAT_ENT_SIZE:u32 = 4;
pub const FAT_ENT_SIZE_BITS:u32 = 2;

<<<<<<< HEAD
pub const EXFAT_TZ_VALID: u8 = 1<<7;

pub const EXFAT_FILE_MIMIMUM_DENTRY: usize = 3;
=======
// UpcaseTable pub constants
pub const UPCASE_MANDATORY_SIZE: usize = 128;
pub const UNICODE_SIZE: usize = 2;
>>>>>>> e5e51299
<|MERGE_RESOLUTION|>--- conflicted
+++ resolved
@@ -1,141 +1,139 @@
-pub const EXFAT_ROOT_INO: u64 = 1;
-pub const EXFAT_CLUSTERS_UNTRACKED: u32 = !0;
-
-// Error handling 
-pub enum ExfatErrorMode {
-    ErrorsCont,
-    ErrorsPanic,
-    ErrorsRo,
-}
-
-// NLS lossy flags
-pub const NLS_NAME_NO_LOSSY: u8 = 0;
-pub const NLS_NAME_LOSSY: u8 = 1;
-pub const NLS_NAME_OVERLEN: u8 = 2; 
-
-pub const EXFAT_HASH_BITS: u8 = 8;
-pub const EXFAT_HASH_SIZE: u32 = 1 << EXFAT_HASH_BITS;
-
-// Entry set indexes
-pub const ES_2_ENTRIES: u32 = 2;
-pub const ES_ALL_ENTRIES: u32 = 0;
-
-pub const ES_IDX_FILE: usize = 0;
-pub const ES_IDX_STREAM: usize = 1;
-pub const ES_IDX_FIRST_FILENAME: usize = 2;
-
-
-// Other pub constants 
-pub const DIR_DELETED: u32 = 0xFFFFFFF7;
-pub const TYPE_UNUSED		:u16 = 0x0000;
-pub const TYPE_DELETED		:u16 = 0x0001;
-pub const TYPE_INVALID		:u16 = 0x0002;
-pub const TYPE_CRITICAL_PRI	:u16 = 0x0100;
-pub const TYPE_BITMAP		:u16 = 0x0101;
-pub const TYPE_UPCASE		:u16 = 0x0102;
-pub const TYPE_VOLUME		:u16 = 0x0103;
-pub const TYPE_DIR		    :u16 = 0x0104;
-pub const TYPE_FILE		    :u16 = 0x011F;
-pub const TYPE_CRITICAL_SEC	:u16 = 0x0200;
-pub const TYPE_STREAM		:u16 = 0x0201;
-pub const TYPE_EXTEND		:u16 = 0x0202;
-pub const TYPE_ACL		    :u16 = 0x0203;
-pub const TYPE_BENIGN_PRI	:u16 = 	0x0400;
-pub const TYPE_GUID		    :u16 = 0x0401;
-pub const TYPE_PADDING		:u16 = 0x0402;
-pub const TYPE_ACLTAB		:u16 = 0x0403;
-pub const TYPE_BENIGN_SEC	:u16 = 	0x0800;
-pub const TYPE_VENDOR_EXT	:u16 = 	0x0801;
-pub const TYPE_VENDOR_ALLOC	:u16 = 0x0802;
-// Other pub constants
-pub const MAX_CHARSET_SIZE: usize = 6; 
-pub const MAX_NAME_LENGTH: usize = 255;
-pub const MAX_VFSNAME_BUF_SIZE: usize = (MAX_NAME_LENGTH + 1) * MAX_CHARSET_SIZE;
-
-pub const EXFAT_HINT_NONE: isize = -1;
-pub const EXFAT_MIN_SUBDIR: usize = 2;
-
-pub const BOOT_SIGNATURE: u16 = 0xAA55;
-pub const EXBOOT_SIGNATURE: u32 = 0xAA550000;
-pub const STR_EXFAT: &str = "EXFAT   "; // size should be 8
-
-pub const EXFAT_MAX_FILE_LEN: u8 = 255;
-
-pub const VOLUME_DIRTY: u16 = 0x0002;
-pub const MEDIA_FAILURE: u16 = 0x0004;
-
-pub const EXFAT_EOF_CLUSTER: u32 = 0xFFFFFFFF;
-pub const EXFAT_BAD_CLUSTER: u32 = 0xFFFFFFF7;
-pub const EXFAT_FREE_CLUSTER: u32 = 0;
-// Cluster 0, 1 are reserved, the first cluster is 2 in the cluster heap.
-pub const EXFAT_RESERVED_CLUSTERS: u32 = 2;
-pub const EXFAT_FIRST_CLUSTER: u32 = 2;
-
-// AllocationPossible and NoFatChain field in GeneralSecondaryFlags Field
-pub const ALLOC_POSSIBLE: u8 = 0x01;
-pub const ALLOC_FAT_CHAIN: u8 = 0x01;
-pub const ALLOC_NO_FAT_CHAIN: u8 = 0x03;
-
-pub const DENTRY_SIZE: usize = 32; // directory entry size
-pub const DENTRY_SIZE_BITS: u32 = 5;
-// exFAT allows 8388608(256MB) directory entries
-pub const MAX_EXFAT_DENTRIES: u32 = 8388608;
-
-// dentry types
-pub const EXFAT_UNUSED: u8 = 0x00; // end of directory
-pub const EXFAT_DELETE: u8 = !0x80;
-pub const IS_EXFAT_DELETED: fn(x: u8) -> bool = |x| (x < 0x80); // deleted file (0x01~0x7F)
-pub const EXFAT_INVAL: u8 = 0x80; // invalid value
-pub const EXFAT_BITMAP: u8 = 0x81; // allocation bitmap
-pub const EXFAT_UPCASE: u8 = 0x82; // upcase table
-pub const EXFAT_VOLUME: u8 = 0x83; // volume label
-pub const EXFAT_FILE: u8 = 0x85; // file or dir
-pub const EXFAT_GUID: u8 = 0xA0;
-pub const EXFAT_PADDING: u8 = 0xA1;
-pub const EXFAT_ACLTAB: u8 = 0xA2;
-pub const EXFAT_STREAM: u8 = 0xC0; // stream entry
-pub const EXFAT_NAME: u8 = 0xC1; // file name entry
-pub const EXFAT_ACL: u8 = 0xC2; // acl entry
-pub const EXFAT_VENDOR_EXT: u8 = 0xE0; // vendor extension entry
-pub const EXFAT_VENDOR_ALLOC: u8 = 0xE1; // vendor allocation entry
-
-pub const IS_EXFAT_CRITICAL_PRI: fn(x: u8) -> bool = |x| (x < 0xA0);
-pub const IS_EXFAT_BENIGN_PRI: fn(x: u8) -> bool = |x| (x < 0xC0);
-pub const IS_EXFAT_CRITICAL_SEC: fn(x: u8) -> bool = |x| (x < 0xE0);
-
-// checksum types
-pub const CS_DIR_ENTRY: u8 = 0;
-pub const CS_BOOT_SECTOR: u8 = 1;
-pub const CS_DEFAULT: u8 = 2;
-
-// file attributes
-pub const ATTR_READONLY: u16 = 0x0001;
-pub const ATTR_HIDDEN: u16 = 0x0002;
-pub const ATTR_SYSTEM: u16 = 0x0004;
-pub const ATTR_VOLUME: u16 = 0x0008;
-pub const ATTR_SUBDIR: u16 = 0x0010;
-pub const ATTR_ARCHIVE: u16 = 0x0020;
-
-pub const ATTR_RWMASK: u16 = ATTR_HIDDEN | ATTR_SYSTEM | ATTR_VOLUME | ATTR_SUBDIR | ATTR_ARCHIVE;
-
-
-pub const EXFAT_FILE_NAME_LEN: usize = 15;
-
-pub const EXFAT_MIN_SECT_SIZE_BITS: u8 = 9;
-pub const EXFAT_MAX_SECT_SIZE_BITS: u8 = 12;
-
-// Timestamp pub constants
-pub const EXFAT_MIN_TIMESTAMP_SECS: u64 = 315532800;
-pub const EXFAT_MAX_TIMESTAMP_SECS: u64 = 4354819199;
-pub const FAT_ENT_SIZE:u32 = 4;
-pub const FAT_ENT_SIZE_BITS:u32 = 2;
-
-<<<<<<< HEAD
-pub const EXFAT_TZ_VALID: u8 = 1<<7;
-
-pub const EXFAT_FILE_MIMIMUM_DENTRY: usize = 3;
-=======
-// UpcaseTable pub constants
-pub const UPCASE_MANDATORY_SIZE: usize = 128;
-pub const UNICODE_SIZE: usize = 2;
->>>>>>> e5e51299
+pub const EXFAT_ROOT_INO: u64 = 1;
+pub const EXFAT_CLUSTERS_UNTRACKED: u32 = !0;
+
+// Error handling 
+pub enum ExfatErrorMode {
+    ErrorsCont,
+    ErrorsPanic,
+    ErrorsRo,
+}
+
+// NLS lossy flags
+pub const NLS_NAME_NO_LOSSY: u8 = 0;
+pub const NLS_NAME_LOSSY: u8 = 1;
+pub const NLS_NAME_OVERLEN: u8 = 2; 
+
+pub const EXFAT_HASH_BITS: u8 = 8;
+pub const EXFAT_HASH_SIZE: u32 = 1 << EXFAT_HASH_BITS;
+
+// Entry set indexes
+pub const ES_2_ENTRIES: u32 = 2;
+pub const ES_ALL_ENTRIES: u32 = 0;
+
+pub const ES_IDX_FILE: usize = 0;
+pub const ES_IDX_STREAM: usize = 1;
+pub const ES_IDX_FIRST_FILENAME: usize = 2;
+
+
+// Other pub constants 
+pub const DIR_DELETED: u32 = 0xFFFFFFF7;
+pub const TYPE_UNUSED		:u16 = 0x0000;
+pub const TYPE_DELETED		:u16 = 0x0001;
+pub const TYPE_INVALID		:u16 = 0x0002;
+pub const TYPE_CRITICAL_PRI	:u16 = 0x0100;
+pub const TYPE_BITMAP		:u16 = 0x0101;
+pub const TYPE_UPCASE		:u16 = 0x0102;
+pub const TYPE_VOLUME		:u16 = 0x0103;
+pub const TYPE_DIR		    :u16 = 0x0104;
+pub const TYPE_FILE		    :u16 = 0x011F;
+pub const TYPE_CRITICAL_SEC	:u16 = 0x0200;
+pub const TYPE_STREAM		:u16 = 0x0201;
+pub const TYPE_EXTEND		:u16 = 0x0202;
+pub const TYPE_ACL		    :u16 = 0x0203;
+pub const TYPE_BENIGN_PRI	:u16 = 	0x0400;
+pub const TYPE_GUID		    :u16 = 0x0401;
+pub const TYPE_PADDING		:u16 = 0x0402;
+pub const TYPE_ACLTAB		:u16 = 0x0403;
+pub const TYPE_BENIGN_SEC	:u16 = 	0x0800;
+pub const TYPE_VENDOR_EXT	:u16 = 	0x0801;
+pub const TYPE_VENDOR_ALLOC	:u16 = 0x0802;
+// Other pub constants
+pub const MAX_CHARSET_SIZE: usize = 6; 
+pub const MAX_NAME_LENGTH: usize = 255;
+pub const MAX_VFSNAME_BUF_SIZE: usize = (MAX_NAME_LENGTH + 1) * MAX_CHARSET_SIZE;
+
+pub const EXFAT_HINT_NONE: isize = -1;
+pub const EXFAT_MIN_SUBDIR: usize = 2;
+
+pub const BOOT_SIGNATURE: u16 = 0xAA55;
+pub const EXBOOT_SIGNATURE: u32 = 0xAA550000;
+pub const STR_EXFAT: &str = "EXFAT   "; // size should be 8
+
+pub const EXFAT_MAX_FILE_LEN: u8 = 255;
+
+pub const VOLUME_DIRTY: u16 = 0x0002;
+pub const MEDIA_FAILURE: u16 = 0x0004;
+
+pub const EXFAT_EOF_CLUSTER: u32 = 0xFFFFFFFF;
+pub const EXFAT_BAD_CLUSTER: u32 = 0xFFFFFFF7;
+pub const EXFAT_FREE_CLUSTER: u32 = 0;
+// Cluster 0, 1 are reserved, the first cluster is 2 in the cluster heap.
+pub const EXFAT_RESERVED_CLUSTERS: u32 = 2;
+pub const EXFAT_FIRST_CLUSTER: u32 = 2;
+
+// AllocationPossible and NoFatChain field in GeneralSecondaryFlags Field
+pub const ALLOC_POSSIBLE: u8 = 0x01;
+pub const ALLOC_FAT_CHAIN: u8 = 0x01;
+pub const ALLOC_NO_FAT_CHAIN: u8 = 0x03;
+
+pub const DENTRY_SIZE: usize = 32; // directory entry size
+pub const DENTRY_SIZE_BITS: u32 = 5;
+// exFAT allows 8388608(256MB) directory entries
+pub const MAX_EXFAT_DENTRIES: u32 = 8388608;
+
+// dentry types
+pub const EXFAT_UNUSED: u8 = 0x00; // end of directory
+pub const EXFAT_DELETE: u8 = !0x80;
+pub const IS_EXFAT_DELETED: fn(x: u8) -> bool = |x| (x < 0x80); // deleted file (0x01~0x7F)
+pub const EXFAT_INVAL: u8 = 0x80; // invalid value
+pub const EXFAT_BITMAP: u8 = 0x81; // allocation bitmap
+pub const EXFAT_UPCASE: u8 = 0x82; // upcase table
+pub const EXFAT_VOLUME: u8 = 0x83; // volume label
+pub const EXFAT_FILE: u8 = 0x85; // file or dir
+pub const EXFAT_GUID: u8 = 0xA0;
+pub const EXFAT_PADDING: u8 = 0xA1;
+pub const EXFAT_ACLTAB: u8 = 0xA2;
+pub const EXFAT_STREAM: u8 = 0xC0; // stream entry
+pub const EXFAT_NAME: u8 = 0xC1; // file name entry
+pub const EXFAT_ACL: u8 = 0xC2; // acl entry
+pub const EXFAT_VENDOR_EXT: u8 = 0xE0; // vendor extension entry
+pub const EXFAT_VENDOR_ALLOC: u8 = 0xE1; // vendor allocation entry
+
+pub const IS_EXFAT_CRITICAL_PRI: fn(x: u8) -> bool = |x| (x < 0xA0);
+pub const IS_EXFAT_BENIGN_PRI: fn(x: u8) -> bool = |x| (x < 0xC0);
+pub const IS_EXFAT_CRITICAL_SEC: fn(x: u8) -> bool = |x| (x < 0xE0);
+
+// checksum types
+pub const CS_DIR_ENTRY: u8 = 0;
+pub const CS_BOOT_SECTOR: u8 = 1;
+pub const CS_DEFAULT: u8 = 2;
+
+// file attributes
+pub const ATTR_READONLY: u16 = 0x0001;
+pub const ATTR_HIDDEN: u16 = 0x0002;
+pub const ATTR_SYSTEM: u16 = 0x0004;
+pub const ATTR_VOLUME: u16 = 0x0008;
+pub const ATTR_SUBDIR: u16 = 0x0010;
+pub const ATTR_ARCHIVE: u16 = 0x0020;
+
+pub const ATTR_RWMASK: u16 = ATTR_HIDDEN | ATTR_SYSTEM | ATTR_VOLUME | ATTR_SUBDIR | ATTR_ARCHIVE;
+
+
+pub const EXFAT_FILE_NAME_LEN: usize = 15;
+
+pub const EXFAT_MIN_SECT_SIZE_BITS: u8 = 9;
+pub const EXFAT_MAX_SECT_SIZE_BITS: u8 = 12;
+
+// Timestamp pub constants
+pub const EXFAT_MIN_TIMESTAMP_SECS: u64 = 315532800;
+pub const EXFAT_MAX_TIMESTAMP_SECS: u64 = 4354819199;
+pub const FAT_ENT_SIZE:u32 = 4;
+pub const FAT_ENT_SIZE_BITS:u32 = 2;
+
+pub const EXFAT_TZ_VALID: u8 = 1<<7;
+
+pub const EXFAT_FILE_MIMIMUM_DENTRY: usize = 3;
+
+// UpcaseTable pub constants
+pub const UPCASE_MANDATORY_SIZE: usize = 128;
+pub const UNICODE_SIZE: usize = 2;