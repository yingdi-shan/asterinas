--- conflicted
+++ resolved
@@ -13,11 +13,7 @@
 INTEL_TDX ?= 0
 SKIP_GRUB_MENU ?= 1
 SYSCALL_TEST_DIR ?= /tmp
-<<<<<<< HEAD
-SYSCALL_TEST_EXFAT ?= 0
-=======
 EXTRA_BLOCKLISTS_DIRS ?= ""
->>>>>>> 512bba01
 RELEASE_MODE ?= 0
 # End of auto test features.
 
@@ -28,11 +24,7 @@
 ifeq ($(AUTO_TEST), syscall)
 BUILD_SYSCALL_TEST := 1
 CARGO_OSDK_ARGS += --kcmd_args="SYSCALL_TEST_DIR=$(SYSCALL_TEST_DIR)"
-<<<<<<< HEAD
-CARGO_OSDK_ARGS += --kcmd_args="SYSCALL_TEST_EXFAT=$(SYSCALL_TEST_EXFAT)"
-=======
 CARGO_OSDK_ARGS += --kcmd_args="EXTRA_BLOCKLISTS_DIRS=$(EXTRA_BLOCKLISTS_DIRS)"
->>>>>>> 512bba01
 CARGO_OSDK_ARGS += --init_args="/opt/syscall_test/run_syscall_test.sh"
 endif
 ifeq ($(AUTO_TEST), regression)
@@ -192,12 +184,4 @@
 clean:
 	@cargo clean
 	@cd docs && mdbook clean
-<<<<<<< HEAD
-	@make --no-print-directory -C regression clean
-	
-update_initramfs:
-	@make --no-print-directory -C regression clean
-	@make --no-print-directory -C regression
-=======
-	@make --no-print-directory -C regression clean
->>>>>>> 512bba01
+	@make --no-print-directory -C regression clean